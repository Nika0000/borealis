mkfile_path	:=	$(abspath $(lastword $(MAKEFILE_LIST)))
current_dir	:=	$(BOREALIS_PATH)/$(notdir $(patsubst %/,%,$(dir $(mkfile_path))))

LIBS		:=	-ldeko3d -lm $(LIBS)

include $(TOPDIR)/$(current_dir)/lib/extern/switch-libpulsar/deps.mk

SOURCES		:=	$(SOURCES) \
				$(current_dir)/lib/core \
				$(current_dir)/lib/views \
<<<<<<< HEAD
				$(current_dir)/lib/touch \
				$(current_dir)/lib/platforms/glfw \
=======
>>>>>>> 630df07c
				$(current_dir)/lib/platforms/switch \
				$(current_dir)/lib/extern/glad \
				$(current_dir)/lib/extern/nanovg-deko3d/source \
				$(current_dir)/lib/extern/nanovg-deko3d/source/framework \
				$(current_dir)/lib/extern/libretro-common/compat \
				$(current_dir)/lib/extern/libretro-common/encodings \
				$(current_dir)/lib/extern/libretro-common/features \
				$(current_dir)/lib/extern/nxfmtwrapper \
				$(current_dir)/lib/extern/yoga/src/yoga/event \
				$(current_dir)/lib/extern/yoga/src/yoga \
				$(current_dir)/lib/extern/tinyxml2/ \
				$(addprefix $(current_dir)/lib/extern/switch-libpulsar/, $(PLSR_SOURCES))

INCLUDES	:=	$(INCLUDES) \
				$(current_dir)/include \
				$(current_dir)/lib/extern/fmt/include \
				$(current_dir)/lib/extern/yoga/src \
				$(current_dir)/lib/extern/nanovg-deko3d/include \
				$(current_dir)/include/borealis/extern \
				$(current_dir)/include/borealis/extern/tinyxml2 \
				$(addprefix $(current_dir)/lib/extern/switch-libpulsar/, $(PLSR_INCLUDES))

CXXFLAGS := $(CXXFLAGS) -DYG_ENABLE_EVENTS<|MERGE_RESOLUTION|>--- conflicted
+++ resolved
@@ -8,11 +8,8 @@
 SOURCES		:=	$(SOURCES) \
 				$(current_dir)/lib/core \
 				$(current_dir)/lib/views \
-<<<<<<< HEAD
 				$(current_dir)/lib/touch \
 				$(current_dir)/lib/platforms/glfw \
-=======
->>>>>>> 630df07c
 				$(current_dir)/lib/platforms/switch \
 				$(current_dir)/lib/extern/glad \
 				$(current_dir)/lib/extern/nanovg-deko3d/source \
