/*
    Borealis, a Nintendo Switch UI Library
    Copyright (C) 2021  natinusala

    This program is free software: you can redistribute it and/or modify
    it under the terms of the GNU General Public License as published by
    the Free Software Foundation, either version 3 of the License, or
    (at your option) any later version.

    This program is distributed in the hope that it will be useful,
    but WITHOUT ANY WARRANTY; without even the implied warranty of
    MERCHANTABILITY or FITNESS FOR A PARTICULAR PURPOSE.  See the
    GNU General Public License for more details.

    You should have received a copy of the GNU General Public License
    along with this program.  If not, see <https://www.gnu.org/licenses/>.
*/

#pragma once

#include <borealis/core/platform.hpp>
#include <borealis/platforms/glfw/glfw_font.hpp>
#include <borealis/platforms/glfw/glfw_input.hpp>
#include <borealis/platforms/glfw/glfw_video.hpp>
#include <borealis/platforms/glfw/glfw_touch.hpp>

namespace brls
{

class GLFWPlatform : public Platform
{
  public:
    GLFWPlatform();
    ~GLFWPlatform();

    std::string getName() override;
    void createWindow(std::string windowTitle, uint32_t windowWidth, uint32_t windowHeight) override;

    bool mainLoopIteration() override;
    ThemeVariant getThemeVariant() override;
    std::string getLocale() override;

    AudioPlayer* getAudioPlayer() override;
    VideoContext* getVideoContext() override;
    InputManager* getInputManager() override;
<<<<<<< HEAD
    TouchManager* getTouchManager() override;
=======
    FontLoader* getFontLoader() override;
>>>>>>> 323126ea

  private:
    NullAudioPlayer* audioPlayer   = nullptr;
    GLFWVideoContext* videoContext = nullptr;
    GLFWInputManager* inputManager = nullptr;
<<<<<<< HEAD
    GLFWTouchManager* touchManager = nullptr;
=======
    GLFWFontLoader* fontLoader     = nullptr;
>>>>>>> 323126ea
};

} // namespace brls<|MERGE_RESOLUTION|>--- conflicted
+++ resolved
@@ -43,21 +43,15 @@
     AudioPlayer* getAudioPlayer() override;
     VideoContext* getVideoContext() override;
     InputManager* getInputManager() override;
-<<<<<<< HEAD
     TouchManager* getTouchManager() override;
-=======
     FontLoader* getFontLoader() override;
->>>>>>> 323126ea
 
   private:
     NullAudioPlayer* audioPlayer   = nullptr;
     GLFWVideoContext* videoContext = nullptr;
     GLFWInputManager* inputManager = nullptr;
-<<<<<<< HEAD
     GLFWTouchManager* touchManager = nullptr;
-=======
     GLFWFontLoader* fontLoader     = nullptr;
->>>>>>> 323126ea
 };
 
 } // namespace brls