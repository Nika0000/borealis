--- conflicted
+++ resolved
@@ -39,20 +39,6 @@
 namespace brls
 {
 
-<<<<<<< HEAD
-// The top-right framerate counter
-/*class FramerateCounter : public Label
-{
-  private:
-    Time lastSecond = 0;
-    unsigned frames         = 0;
-
-  public:
-    FramerateCounter();
-
-    void frame(FrameContext* ctx) override;
-}; TODO: restore that */
-
 // Input types for entire app
 enum class InputType
 {
@@ -60,8 +46,6 @@
     TOUCH, // Touch screen
 };
 
-=======
->>>>>>> f15550e5
 typedef std::function<View*(void)> XMLViewCreator;
 
 class Application
