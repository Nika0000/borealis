/*
    Copyright 2020-2021 natinusala
    Copyright 2021 XITRIX

    Licensed under the Apache License, Version 2.0 (the "License");
    you may not use this file except in compliance with the License.
    You may obtain a copy of the License at

        http://www.apache.org/licenses/LICENSE-2.0

    Unless required by applicable law or agreed to in writing, software
    distributed under the License is distributed on an "AS IS" BASIS,
    WITHOUT WARRANTIES OR CONDITIONS OF ANY KIND, either express or implied.
    See the License for the specific language governing permissions and
    limitations under the License.
*/

#pragma once

#include <borealis/core/view.hpp>

namespace brls
{

enum class JustifyContent
{
    FLEX_START,
    CENTER,
    FLEX_END,
    SPACE_BETWEEN,
    SPACE_AROUND,
    SPACE_EVENLY,
};

enum class AlignItems
{
    AUTO,
    FLEX_START,
    CENTER,
    FLEX_END,
    STRETCH,
    BASELINE,
    SPACE_BETWEEN,
    SPACE_AROUND,
};

enum class Axis
{
    ROW,
    COLUMN,
};

enum class Direction
{
    INHERIT,
    LEFT_TO_RIGHT,
    RIGHT_TO_LEFT,
};

// Generic FlexBox layout
class Box : public View
{
  public:
    Box(Axis flexDirection);
    Box();

    void draw(NVGcontext* vg, float x, float y, float width, float height, Style style, FrameContext* ctx) override;
    View* getDefaultFocus() override;
    View* hitTest(Point point) override;
    View* getNextFocus(FocusDirection direction, View* currentView) override;
    void willAppear(bool resetState) override;
    void willDisappear(bool resetState) override;
    void onWindowSizeChanged() override;
    void onFocusGained() override;
    void onFocusLost() override;
    void onParentFocusGained(View* focusedView) override;
    void onParentFocusLost(View* focusedView) override;
    bool applyXMLAttribute(std::string name, std::string value) override;

    static View* create();

    /**
     * Adds a view to this Box.
     * Returns the position the view was added at.
     */
    virtual void addView(View* view);

    /**
     * Adds a view to this Box at the given position.
     * Returns the position the view was added at.
     */
    virtual void addView(View* view, size_t position);

    /**
     * Removes the given view from the Box. It will be freed.
     */
<<<<<<< HEAD
    virtual void removeView(View* view, bool free = true, bool invalidate = true);

    /**
     * Removes all views from the Box. Them will be freed.
     */
    virtual void clearViews();

    /**
     * Removes all views from the Box. Them will be freed.
     */
    virtual void clearViews();
=======
    virtual void removeView(View* view, bool free = true);
>>>>>>> 94a85e71

    /**
     * Sets the padding of the view, aka the internal space to give
     * between this view boundaries and its children.
     *
     * Only does one layout pass instead of four when using the four methods separately.
     */
    virtual void setPadding(float padding);

    /**
     * Sets the padding of the view, aka the internal space to give
     * between this view boundaries and its children.
     *
     * Only does one layout pass instead of four when using the four methods separately.
     */
    virtual void setPadding(float top, float right, float bottom, float left);

    /**
     * Sets the padding of the view, aka the internal space to give
     * between this view boundaries and its children.
     */
    virtual void setPaddingTop(float top);

    /**
     * Sets the padding of the view, aka the internal space to give
     * between this view boundaries and its children.
     */
    virtual void setPaddingRight(float right);

    /**
     * Sets the padding of the view, aka the internal space to give
     * between this view boundaries and its children.
     */
    virtual void setPaddingBottom(float bottom);

    /**
     * Sets the padding of the view, aka the internal space to give
     * between this view boundaries and its children.
     */
    virtual void setPaddingLeft(float left);

    /**
     * Sets the children alignment along the Box axis.
     *
     * Default is FLEX_START.
     */
    void setJustifyContent(JustifyContent justify);

    /**
     * Sets the children alignment along the Box cross axis.
     *
     * Default is AUTO.
     */
    void setAlignItems(AlignItems alignment);

    /**
     * Sets the direction of the box, aka place the views
     * left to right or right to left (flips the children).
     *
     * Default is INHERIT.
     */
    void setDirection(Direction direction);

    void setAxis(Axis axis);
    Axis getAxis() const;

    std::vector<View*>& getChildren();

    /**
     * Returns the bounds used for culling children.
     */
    virtual void getCullingBounds(float* top, float* right, float* bottom, float* left);

    /**
     * Registers an XML attribute to be forwarded to the given view. Works regardless of the target attribute type.
     * Useful to expose attributes of children views in the parent box without copy pasting them individually.
     *
     * The forwarded attribute value will override the value of the regular attribute if it already exists in the target view.
     */
    void forwardXMLAttribute(std::string attributeName, View* target);

    /**
     * Registers an XML attribute to be forwarded to the given view, while changing the target attribute name.
     * Works regardless of the target attribute type.
     * Useful to expose attributes of children views in the parent box without copy pasting them individually, but with a different name.
     *
     * The forwarded attribute value will override the value of the regular attribute if it already exists in the target view.
     */
    void forwardXMLAttribute(std::string attributeName, View* target, std::string targetAttributeName);

    /**
     * Fired when focus is gained on one of this view's children, or one of the children
     * of the children...
     *
     * directChild is guaranteed to be one of your children. It may not be the view that has been
     * focused.
     *
     * If focusedView == directChild, then the child of yours has been focused.
     * Otherwise, focusedView is a child of directChild.
     */
    virtual void onChildFocusGained(View* directChild, View* focusedView);

    /**
     * Fired when focus is lost on one of this view's children. Works similarly to
     * onChildFocusGained().
     */
    virtual void onChildFocusLost(View* directChild, View* focusedView);

    View* getView(std::string id) override;

  private:
    Axis axis;

    std::vector<View*> children;

    size_t defaultFocusedIndex = 0;
    View* lastFocusedView      = nullptr;

    std::unordered_map<std::string, std::pair<std::string, View*>> forwardedAttributes;

  protected:
    /**
     * Inflates the Box with the given XML string.
     *
     * The root element MUST be a brls::Box, corresponding to the inflated Box itself. Its
     * attributes will be applied to the Box.
     *
     * Each child node in the root brls::Box will be treated as a view and added
     * as a child of the Box.
     */
    void inflateFromXMLString(std::string xml);

    /**
     * Inflates the Box with the given XML element.
     *
     * The root element MUST be a brls::Box, corresponding to the inflated Box itself. Its
     * attributes will be applied to the Box.
     *
     * Each child node in the root brls::Box will be treated as a view and added
     * as a child of the Box.
     */
    void inflateFromXMLElement(tinyxml2::XMLElement* element);

    /**
     * Inflates the Box with the given XML resource.
     *
     * The root element MUST be a brls::Box, corresponding to the inflated Box itself. Its
     * attributes will be applied to the Box.
     *
     * Each child node in the root brls::Box will be treated as a view and added
     * as a child of the Box.
     */
    void inflateFromXMLRes(std::string res);

    /**
     * Inflates the Box with the given XML file path.
     *
     * The root element MUST be a brls::Box, corresponding to the inflated Box itself. Its
     * attributes will be applied to the Box.
     *
     * Each child node in the root brls::Box will be treated as a view and added
     * as a child of the Box.
     */
    void inflateFromXMLFile(std::string path);

    /**
     * Handles a child XML element.
     *
     * By default, calls createFromXMLElement() and adds the result
     * to the children of the Box.
     */
    void handleXMLElement(tinyxml2::XMLElement* element) override;
};

// An empty view that has auto x auto and grow=1.0 to push
// all the next views in its box to the right (or to the bottom)
class Padding : public View
{
  public:
    Padding();

    void draw(NVGcontext* vg, float x, float y, float width, float height, Style style, FrameContext* ctx) override;

    static View* create();
};

} // namespace brls<|MERGE_RESOLUTION|>--- conflicted
+++ resolved
@@ -94,21 +94,12 @@
     /**
      * Removes the given view from the Box. It will be freed.
      */
-<<<<<<< HEAD
-    virtual void removeView(View* view, bool free = true, bool invalidate = true);
+    virtual void removeView(View* view, bool free = true);
 
     /**
      * Removes all views from the Box. Them will be freed.
      */
     virtual void clearViews();
-
-    /**
-     * Removes all views from the Box. Them will be freed.
-     */
-    virtual void clearViews();
-=======
-    virtual void removeView(View* view, bool free = true);
->>>>>>> 94a85e71
 
     /**
      * Sets the padding of the view, aka the internal space to give
