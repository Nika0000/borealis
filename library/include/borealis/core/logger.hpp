/*
    Copyright 2019 natinusala
    Copyright 2019 p-sam

    Licensed under the Apache License, Version 2.0 (the "License");
    you may not use this file except in compliance with the License.
    You may obtain a copy of the License at

        http://www.apache.org/licenses/LICENSE-2.0

    Unless required by applicable law or agreed to in writing, software
    distributed under the License is distributed on an "AS IS" BASIS,
    WITHOUT WARRANTIES OR CONDITIONS OF ANY KIND, either express or implied.
    See the License for the specific language governing permissions and
    limitations under the License.
*/

#pragma once

#include <fmt/core.h>

#include <borealis/core/event.hpp>
#include <chrono>
#include <string>

namespace brls
{

enum class LogLevel
{
    LOG_ERROR = 0,
    LOG_WARNING,
    LOG_INFO,
    LOG_DEBUG,
    LOG_VERBOSE
};

static inline std::string print(const unsigned char* str)
{
    if (str)
    {
        return std::string { (const char*)str };
    }
    return "";
}

class Logger
{
  public:
    static void setLogLevel(LogLevel logLevel);

    template <typename... Args>
<<<<<<< HEAD
    inline static void log(LogLevel logLevel, std::string prefix, std::string color, fmt::format_string<Args...> format, Args&&... args)
=======
    inline static void log(LogLevel level, std::string prefix, std::string color, std::string format, Args&&... args)
>>>>>>> d73f4b58
    {
        if (Logger::logLevel < level)
            return;

        auto now    = std::chrono::system_clock::now();
        uint64_t ms = std::chrono::duration_cast<std::chrono::milliseconds>(now.time_since_epoch()).count()
            - std::chrono::duration_cast<std::chrono::seconds>(now.time_since_epoch()).count() * 1000;
        time_t tt    = std::chrono::system_clock::to_time_t(now);
        auto time_tm = localtime(&tt);

        try
        {
<<<<<<< HEAD
            fmt::print("{}\033{}[{}]\033[0m ", strTime, color, prefix);
            fmt::print(format, std::forward<Args>(args)...);
=======
            fmt::print("{:02d}:{:02d}:{:02d}.{:03d}\033{}[{}]\033[0m ", time_tm->tm_hour, time_tm->tm_min, time_tm->tm_sec, (int)ms, color, prefix);
            fmt::print(format, args...);
>>>>>>> d73f4b58
            fmt::print("\n");

            std::string log = fmt::format(format, std::forward<Args>(args)...);
            logEvent.fire(log);
        }
        catch (const std::exception& e)
        {
            // will be printed after the first fmt::print (so after the log tag)
            printf("! Invalid log format string: \"%s\": %s\n", fmt::basic_string_view<char>(format).data(), e.what());
        }

#ifdef __MINGW32__
        fflush(0);
#endif
    }

    template <typename... Args>
    inline static void error(fmt::format_string<Args...> format, Args&&... args)
    {
        Logger::log(LogLevel::LOG_ERROR, "ERROR", "[0;31m", format, std::forward<Args>(args)...);
    }

    template <typename... Args>
    inline static void warning(fmt::format_string<Args...> format, Args&&... args)
    {
        Logger::log(LogLevel::LOG_WARNING, "WARNING", "[0;33m", format, std::forward<Args>(args)...);
    }

    template <typename... Args>
    inline static void info(fmt::format_string<Args...> format, Args&&... args)
    {
        Logger::log(LogLevel::LOG_INFO, "INFO", "[0;34m", format, std::forward<Args>(args)...);
    }

    template <typename... Args>
    inline static void debug(fmt::format_string<Args...> format, Args&&... args)
    {
        Logger::log(LogLevel::LOG_DEBUG, "DEBUG", "[0;32m", format, std::forward<Args>(args)...);
    }

    template <typename... Args>
    inline static void verbose(fmt::format_string<Args...> format, Args&&... args)
    {
        Logger::log(LogLevel::LOG_VERBOSE, "VERBOSE", "[0;37m", format, std::forward<Args>(args)...);
    }

    static Event<std::string>* getLogEvent()
    {
        return &logEvent;
    }

  private:
    inline static LogLevel logLevel = LogLevel::LOG_INFO;
    inline static Event<std::string> logEvent;
};

} // namespace brls<|MERGE_RESOLUTION|>--- conflicted
+++ resolved
@@ -50,11 +50,7 @@
     static void setLogLevel(LogLevel logLevel);
 
     template <typename... Args>
-<<<<<<< HEAD
-    inline static void log(LogLevel logLevel, std::string prefix, std::string color, fmt::format_string<Args...> format, Args&&... args)
-=======
-    inline static void log(LogLevel level, std::string prefix, std::string color, std::string format, Args&&... args)
->>>>>>> d73f4b58
+    inline static void log(LogLevel level, std::string prefix, std::string color, fmt::format_string<Args...> format, Args&&... args)
     {
         if (Logger::logLevel < level)
             return;
@@ -67,13 +63,8 @@
 
         try
         {
-<<<<<<< HEAD
-            fmt::print("{}\033{}[{}]\033[0m ", strTime, color, prefix);
+            fmt::print("{:02d}:{:02d}:{:02d}.{:03d}\033{}[{}]\033[0m ", time_tm->tm_hour, time_tm->tm_min, time_tm->tm_sec, (int)ms, color, prefix);
             fmt::print(format, std::forward<Args>(args)...);
-=======
-            fmt::print("{:02d}:{:02d}:{:02d}.{:03d}\033{}[{}]\033[0m ", time_tm->tm_hour, time_tm->tm_min, time_tm->tm_sec, (int)ms, color, prefix);
-            fmt::print(format, args...);
->>>>>>> d73f4b58
             fmt::print("\n");
 
             std::string log = fmt::format(format, std::forward<Args>(args)...);
