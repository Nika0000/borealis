/*
    Borealis, a Nintendo Switch UI Library
    Copyright (C) 2021  natinusala

    This program is free software: you can redistribute it and/or modify
    it under the terms of the GNU General Public License as published by
    the Free Software Foundation, either version 3 of the License, or
    (at your option) any later version.

    This program is distributed in the hope that it will be useful,
    but WITHOUT ANY WARRANTY; without even the implied warranty of
    MERCHANTABILITY or FITNESS FOR A PARTICULAR PURPOSE.  See the
    GNU General Public License for more details.

    You should have received a copy of the GNU General Public License
    along with this program.  If not, see <https://www.gnu.org/licenses/>.
*/

#pragma once

#include <borealis/core/audio.hpp>
#include <borealis/core/font.hpp>
#include <borealis/core/input.hpp>
#include <borealis/core/theme.hpp>
#include <borealis/core/video.hpp>
#include <borealis/core/touch.hpp>
#include <string>

namespace brls
{

// Interface to provide everything platform specific required to run borealis: graphics context, inputs, audio...
// The best platform is automatically selected when the application starts, and cannot be changed by the user at the moment
class Platform
{
  public:
    virtual ~Platform() {};

    /**
     * Called on startup, right after instanciation, to create and open a window
     * with the given title and size.
     */
    virtual void createWindow(std::string title, uint32_t width, uint32_t height) = 0;

    /**
     * Returns the human-readable name of the platform.
     */
    virtual std::string getName() = 0;

    /**
     * Called at every iteration of the main loop.
     * Must return if the app should continue running
     * (for example, return false if the X button was pressed on the window).
     */
    virtual bool mainLoopIteration() = 0;

    /**
     * Can be called at anytime to get the current system theme variant.
     *
     * For now, the variant is assumed to stay the same during the whole time
     * the app is running (no variant hot swap).
     *
     * As such, the result should be cached by the platform code.
     */
    virtual ThemeVariant getThemeVariant() = 0;

    /**
     * Can be called at anytime to get the current locale
     *
     * For now, the locale is assumed to stay the same during the whole time
     * the app is running (no locale hot swap)
     *
     * As such, the result should be cached by the platform code.
     * The method should return one of the locale constants
     * defined in the i18n header file.
     */
    virtual std::string getLocale() = 0;

    /**
     * Returns the AudioPlayer for the platform.
     * Cannot return nullptr.
     */
    virtual AudioPlayer* getAudioPlayer() = 0;

    /**
     * Returns the VideoContext for the platform.
     * Cannot return nullptr.
     */
    virtual VideoContext* getVideoContext() = 0;

    /**
     * Returns the InputManager for the platform.
     * Cannot return nullptr.
     */
    virtual InputManager* getInputManager() = 0;

    /**
<<<<<<< HEAD
     * Returns the TouchManager for the platform.
     * Cannot return nullptr.
     */
    virtual TouchManager* getTouchManager() = 0;
=======
     * Returns the FontLoader for the platform.
     * Cannot return nullptr.
     */
    virtual FontLoader* getFontLoader() = 0;
>>>>>>> 323126ea

    /**
     * Selects and returns the best platform.
     */
    static Platform* createPlatform();
};

} // namespace brls<|MERGE_RESOLUTION|>--- conflicted
+++ resolved
@@ -95,17 +95,16 @@
     virtual InputManager* getInputManager() = 0;
 
     /**
-<<<<<<< HEAD
      * Returns the TouchManager for the platform.
      * Cannot return nullptr.
      */
     virtual TouchManager* getTouchManager() = 0;
-=======
-     * Returns the FontLoader for the platform.
+
+	/**
+ 	 * Returns the FontLoader for the platform.
      * Cannot return nullptr.
      */
     virtual FontLoader* getFontLoader() = 0;
->>>>>>> 323126ea
 
     /**
      * Selects and returns the best platform.
