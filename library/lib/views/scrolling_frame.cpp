/*
    Copyright 2020-2021 natinusala

    Licensed under the Apache License, Version 2.0 (the "License");
    you may not use this file except in compliance with the License.
    You may obtain a copy of the License at

        http://www.apache.org/licenses/LICENSE-2.0

    Unless required by applicable law or agreed to in writing, software
    distributed under the License is distributed on an "AS IS" BASIS,
    WITHOUT WARRANTIES OR CONDITIONS OF ANY KIND, either express or implied.
    See the License for the specific language governing permissions and
    limitations under the License.
*/

#include <borealis/core/application.hpp>
#include <borealis/core/util.hpp>
#include <borealis/views/scrolling_frame.hpp>
#include <borealis/core/touch/pan_gesture_recognizer.hpp>

namespace brls
{

// TODO: don't forget absolute positioning
// TODO: RestoreFocus flag in Box to remember focus (sidebar...)
// TODO: use a menu timer in tabframe to defer the tab loading on input like HOS does
// TODO: fancy pants scrolling
// TODO: clarify addView / removeView -> setContentView, add it for everything or remove it
// TODO: streamline TransitionAnimation, it should be generic to activities
// TODO: does the fade in animation work?
// TODO: use fmt to format the ugly XML logic_errors
// TODO: find a way to reduce the number of invalidations on boot
// TODO: use HasNewLayout and MarkAsSeen around onLayout() (so in the event ? does it work ? or does the event only trigger on new layouts already ? or on all layouts ?)

// TODO: rework the highlight pulsation animation, it's not good enough

// TODO: it's time to do proper documentation using doxygen or whatever

// TODO: recycling, asynctask

// TODO: translate everything in fr
// TODO: make sure all useless invalidate calls are removed
// TODO: solve all TODOs in the diff
// TODO: clean the other TODOs

// TODO: ASAN time
// TODO: decomment everything in borealis.hpp
// TODO: cleanup the old example files
// TODO: copyright on all changed files
// TODO: clean the project board and rewrite documentation once this is out
// TODO: change the brls description once this is out: it's a cross-platform controller / gaming console oriented UI library with a Switch look and feel

ScrollingFrame::ScrollingFrame()
{
    BRLS_REGISTER_ENUM_XML_ATTRIBUTE(
        "scrollingBehavior", ScrollingBehavior, this->setScrollingBehavior,
        {
            { "natural", ScrollingBehavior::NATURAL },
            { "centered", ScrollingBehavior::CENTERED },
        });

    this->setMaximumAllowedXMLElements(1);

    addGestureRecognizer(new PanGestureRecognizer([this](PanGestureRecognizer* pan)
    {
        float contentHeight = this->getContentHeight();

        static float startY;
        if (pan->getState() == GestureState::START) 
            startY = this->scrollY * contentHeight;

        float newScroll = (startY - (pan->getY() - pan->getStartY())) / contentHeight;
        float bottomLimit = (contentHeight - this->getScrollingAreaHeight()) / contentHeight;
        
        // Bottom boundary
        if (newScroll > bottomLimit)
            newScroll = bottomLimit;

        // Top boundary
        if (newScroll < 0.0f)
            newScroll = 0.0f;

        // Start animation
        if (pan->getState() != GestureState::END)
            startScrolling(true, newScroll);
        else
        {
            float time = pan->getAcceleration().timeY * 1000.0f;
            float newPos = this->scrollY * contentHeight + pan->getAcceleration().distanceY;
            
            // Bottom boundary
            float bottomLimit = contentHeight - this->getScrollingAreaHeight();
            if (newPos > bottomLimit)
            {
                time = time * (1 - fabs(newPos - bottomLimit) / fabs(pan->getAcceleration().distanceY));
                newPos = bottomLimit;
            }
            
            // Top boundary
            if (newPos < 0)
            {
                time = time * (1 - fabs(newPos) / fabs(pan->getAcceleration().distanceY));
                newPos = 0;
            }
            
            newScroll = newPos / contentHeight;
            
            if (newScroll == this->scrollY || time < 100)
                return;

            animateScrolling(newScroll, time);
        }
    }, PanAxis::VERTICAL));
}

void ScrollingFrame::draw(NVGcontext* vg, float x, float y, float width, float height, Style style, FrameContext* ctx)
{
    // Update scrolling - try until it works
    if (this->updateScrollingOnNextFrame && this->updateScrolling(false))
        this->updateScrollingOnNextFrame = false;

    // Enable scissoring
    nvgSave(vg);
    float scrollingTop    = this->getScrollingAreaTopBoundary();
    float scrollingHeight = this->getScrollingAreaHeight();
    nvgIntersectScissor(vg, x, scrollingTop, this->getWidth(), scrollingHeight);

    // Draw children
    Box::draw(vg, x, y, width, height, style, ctx);

    //Disable scissoring
    nvgRestore(vg);
}

void ScrollingFrame::addView(View* view)
{
    this->setContentView(view);
}

void ScrollingFrame::removeView(View* view)
{
    this->setContentView(nullptr);
}

void ScrollingFrame::setContentView(View* view)
{
    if (this->contentView)
    {
        Box::removeView(this->contentView); // will delete and call willDisappear
        this->contentView = nullptr;
    }

    if (!view)
        return;

    // Setup the view and add it
    this->contentView = view;

    view->detach();
    view->setCulled(false);
    view->setMaxWidth(this->getWidth());
    view->setDetachedPosition(this->getX(), this->getY());

    Box::addView(view); // will invalidate the scrolling box, hence calling onLayout and invalidating the contentView
}

void ScrollingFrame::onLayout()
{
    if (this->contentView)
    {
        this->contentView->setMaxWidth(this->getWidth());
        this->contentView->setDetachedPosition(this->getX(), this->getY());
        this->contentView->invalidate();
    }
}

float ScrollingFrame::getScrollingAreaTopBoundary()
{
    return this->getY();
}

float ScrollingFrame::getScrollingAreaHeight()
{
    return this->getHeight();
}

void ScrollingFrame::willAppear(bool resetState)
{
    this->prebakeScrolling();

    // First scroll all the way to the top
    // then wait for the first frame to scroll
    // to the selected view if needed (only known then)
    if (resetState)
    {
        this->startScrolling(false, 0.0f);
        this->updateScrollingOnNextFrame = true; // focus may have changed since
    }

    Box::willAppear(resetState);
}

void ScrollingFrame::prebakeScrolling()
{
    // Prebaked values for scrolling
    float y      = this->getScrollingAreaTopBoundary();
    float height = this->getScrollingAreaHeight();

    this->middleY = y + height / 2;
    this->bottomY = y + height;
}

void ScrollingFrame::startScrolling(bool animated, float newScroll)
{
    if (newScroll == this->scrollY)
        return;

<<<<<<< HEAD
    if (animated)
    {
        Style style = Application::getStyle();
        animateScrolling(newScroll, style["brls/animations/highlight"]);
=======
    this->scrollY.stop();

    if (animated)
    {
        Style style = Application::getStyle();

        this->scrollY.reset();

        this->scrollY.addStep(newScroll, style["brls/animations/highlight"], EasingFunction::quadraticOut);

        this->scrollY.setTickCallback([this] {
            this->scrollAnimationTick();
        });

        this->scrollY.start();
>>>>>>> 5e63940e
    }
    else
    {
        menu_animation_ctx_tag tag = (menu_animation_ctx_tag) & this->scrollY;
        menu_animation_kill_by_tag(&tag);
        
        this->scrollY = newScroll;
        this->invalidate();
    }

}

void ScrollingFrame::animateScrolling(float newScroll, float time)
{
    menu_animation_ctx_tag tag = (menu_animation_ctx_tag) & this->scrollY;
    menu_animation_kill_by_tag(&tag);
    
    menu_animation_ctx_entry_t entry;
    entry.cb           = [](void* userdata) {};
    entry.duration     = time;
    entry.easing_enum  = EASING_OUT_QUAD;
    entry.subject      = &this->scrollY;
    entry.tag          = tag;
    entry.target_value = newScroll;
    entry.tick         = [this](void* userdata) { this->scrollAnimationTick(); };
    entry.userdata     = nullptr;

    menu_animation_push(&entry);
    
    this->invalidate();
}

void ScrollingFrame::setScrollingBehavior(ScrollingBehavior behavior)
{
    this->behavior = behavior;
}

float ScrollingFrame::getContentHeight()
{
    if (!this->contentView)
        return 0;

    return this->contentView->getHeight();
}

void ScrollingFrame::scrollAnimationTick()
{
    if (this->contentView)
        this->contentView->setTranslationY(-(this->scrollY * this->getContentHeight()));
}

void ScrollingFrame::onChildFocusGained(View* directChild, View* focusedView)
{
    this->childFocused = true;

    // Start scrolling
    if (!Application::getFocusTouchMode())
        this->updateScrolling(true);

    Box::onChildFocusGained(directChild, focusedView);
}

void ScrollingFrame::onChildFocusLost(View* directChild, View* focusedView)
{
    this->childFocused = false;
}

bool ScrollingFrame::updateScrolling(bool animated)
{
    if (!this->contentView || !this->childFocused)
        return false;

    float contentHeight = this->getContentHeight();

    View* focusedView                  = Application::getCurrentFocus();
    int currentSelectionMiddleOnScreen = focusedView->getY() + focusedView->getHeight() / 2;
    float newScroll                    = -(this->scrollY * contentHeight) - (currentSelectionMiddleOnScreen - this->middleY);

    // Bottom boundary
    if (this->getScrollingAreaTopBoundary() + newScroll + contentHeight < this->bottomY)
        newScroll = this->getScrollingAreaHeight() - contentHeight;

    // Top boundary
    if (newScroll > 0.0f)
        newScroll = 0.0f;

    // Apply 0.0f -> 1.0f scale
    newScroll = abs(newScroll) / contentHeight;

    //Start animation
    this->startScrolling(animated, newScroll);

    return true;
}

#define NO_PADDING fatal("Padding is not supported by brls:ScrollingFrame, please set padding on the content view instead");

void ScrollingFrame::setPadding(float top, float right, float bottom, float left)
{
    NO_PADDING
}

void ScrollingFrame::setPaddingTop(float top)
{
    NO_PADDING
}

void ScrollingFrame::setPaddingRight(float right)
{
    NO_PADDING
}

void ScrollingFrame::setPaddingBottom(float bottom)
{
    NO_PADDING
}

void ScrollingFrame::setPaddingLeft(float left) {
    NO_PADDING
}

View* ScrollingFrame::create()
{
    return new ScrollingFrame();
}

} // namespace brls<|MERGE_RESOLUTION|>--- conflicted
+++ resolved
@@ -1,5 +1,6 @@
 /*
     Copyright 2020-2021 natinusala
+    Copyright 2021 XITRIX
 
     Licensed under the Apache License, Version 2.0 (the "License");
     you may not use this file except in compliance with the License.
@@ -216,34 +217,14 @@
     if (newScroll == this->scrollY)
         return;
 
-<<<<<<< HEAD
     if (animated)
     {
         Style style = Application::getStyle();
         animateScrolling(newScroll, style["brls/animations/highlight"]);
-=======
-    this->scrollY.stop();
-
-    if (animated)
-    {
-        Style style = Application::getStyle();
-
-        this->scrollY.reset();
-
-        this->scrollY.addStep(newScroll, style["brls/animations/highlight"], EasingFunction::quadraticOut);
-
-        this->scrollY.setTickCallback([this] {
-            this->scrollAnimationTick();
-        });
-
-        this->scrollY.start();
->>>>>>> 5e63940e
     }
     else
     {
-        menu_animation_ctx_tag tag = (menu_animation_ctx_tag) & this->scrollY;
-        menu_animation_kill_by_tag(&tag);
-        
+        this->scrollY.stop();
         this->scrollY = newScroll;
         this->invalidate();
     }
@@ -252,20 +233,17 @@
 
 void ScrollingFrame::animateScrolling(float newScroll, float time)
 {
-    menu_animation_ctx_tag tag = (menu_animation_ctx_tag) & this->scrollY;
-    menu_animation_kill_by_tag(&tag);
+    this->scrollY.stop();
     
-    menu_animation_ctx_entry_t entry;
-    entry.cb           = [](void* userdata) {};
-    entry.duration     = time;
-    entry.easing_enum  = EASING_OUT_QUAD;
-    entry.subject      = &this->scrollY;
-    entry.tag          = tag;
-    entry.target_value = newScroll;
-    entry.tick         = [this](void* userdata) { this->scrollAnimationTick(); };
-    entry.userdata     = nullptr;
-
-    menu_animation_push(&entry);
+    this->scrollY.reset();
+
+    this->scrollY.addStep(newScroll, time, EasingFunction::quadraticOut);
+
+    this->scrollY.setTickCallback([this] {
+        this->scrollAnimationTick();
+    });
+
+    this->scrollY.start();
     
     this->invalidate();
 }
