--- conflicted
+++ resolved
@@ -1,6 +1,7 @@
 /*
     Copyright 2019-2021 natinusala
     Copyright 2019 p-sam
+    Copyright 2021 XITRIX
 
     Licensed under the Apache License, Version 2.0 (the "License");
     you may not use this file except in compliance with the License.
@@ -210,18 +211,13 @@
 
     this->clickAlpha.reset(reverse ? 1.0f : 0.0f);
 
-<<<<<<< HEAD
-    entry.cb = [this, reverse](void* userdata) {
-        if (reverse || Application::getFocusTouchMode())
-=======
     this->clickAlpha.addStep(
         reverse ? 0.0f : 1.0f,
         style["brls/animations/highlight"],
         reverse ? EasingFunction::quadraticOut : EasingFunction::quadraticIn);
 
     this->clickAlpha.setEndCallback([this, reverse](bool finished) {
-        if (reverse)
->>>>>>> 5e63940e
+        if (reverse || Application::getFocusTouchMode())
             return;
 
         this->playClickAnimation(true);
