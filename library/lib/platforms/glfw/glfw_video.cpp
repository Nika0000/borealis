/*
    Copyright 2021 natinusala

    Licensed under the Apache License, Version 2.0 (the "License");
    you may not use this file except in compliance with the License.
    You may obtain a copy of the License at

        http://www.apache.org/licenses/LICENSE-2.0

    Unless required by applicable law or agreed to in writing, software
    distributed under the License is distributed on an "AS IS" BASIS,
    WITHOUT WARRANTIES OR CONDITIONS OF ANY KIND, either express or implied.
    See the License for the specific language governing permissions and
    limitations under the License.
*/

#include <borealis/core/application.hpp>
#include <borealis/core/logger.hpp>
#include <borealis/platforms/glfw/glfw_video.hpp>

// nanovg implementation
#ifdef BOREALIS_USE_OPENGL
#ifdef __PSV__
#define NANOVG_GLES2_IMPLEMENTATION
#else
#include <glad/glad.h>
#ifdef USE_GL2
#define NANOVG_GL2_IMPLEMENTATION
#else
#define NANOVG_GL3_IMPLEMENTATION
#endif /* USE_GL2 */
#endif /* __PSV__ */
#include <nanovg_gl.h>
#elif defined(BOREALIS_USE_METAL)
static void *METAL_CONTEXT = nullptr;
#include <borealis/platforms/glfw/driver/metal.hpp>
#elif defined(BOREALIS_USE_D3D11)
#include <borealis/platforms/driver/d3d11.hpp>
#include <nanovg_d3d11.h>
static std::shared_ptr<brls::D3D11Context> D3D11_CONTEXT = nullptr;
#endif

#if defined(__linux__) || defined(_WIN32)
#include "stb_image.h"
#endif

#ifdef _WIN32
#include <Windows.h>
#endif

namespace brls
{

static double scaleFactor = 1.0;

static int mini(int x, int y)
{
    return x < y ? x : y;
}

static int maxi(int x, int y)
{
    return x > y ? x : y;
}

static GLFWmonitor* getCurrentMonitor(GLFWwindow* window)
{
    int nmonitors, i;
    int wx, wy, ww, wh;
    int mx, my, mw, mh;
    int overlap, bestoverlap;
    GLFWmonitor* bestmonitor;
    GLFWmonitor** monitors;
    const GLFWvidmode* mode;

    bestoverlap = 0;
    bestmonitor = NULL;

    glfwGetWindowPos(window, &wx, &wy);
    glfwGetWindowSize(window, &ww, &wh);
    monitors = glfwGetMonitors(&nmonitors);

    for (i = 0; i < nmonitors; i++)
    {
        mode = glfwGetVideoMode(monitors[i]);
        glfwGetMonitorPos(monitors[i], &mx, &my);
        mw = mode->width;
        mh = mode->height;

        overlap = maxi(0, mini(wx + ww, mx + mw) - maxi(wx, mx)) * maxi(0, mini(wy + wh, my + mh) - maxi(wy, my));

        if (bestoverlap < overlap)
        {
            bestoverlap = overlap;
            bestmonitor = monitors[i];
        }
    }

    return bestmonitor;
}

static GLFWmonitor* getAvailableMonitor(int index, int x, int y, int w, int h)
{
    int count;
    auto** monitors      = glfwGetMonitors(&count);
    GLFWmonitor* monitor = nullptr;
    if (index < count)
        monitor = monitors[index];
    else
        return nullptr;

    const GLFWvidmode* mode = glfwGetVideoMode(monitor);
    int monitorX, monitorY;
    glfwGetMonitorPos(monitor, &monitorX, &monitorY);

    if (x < monitorX || y < monitorY || x + w > mode->width + monitorX || y + h > mode->height + monitorY)
        return nullptr;
    return monitor;
}

static void glfwWindowFramebufferSizeCallback(GLFWwindow* window, int width, int height)
{
    if (!width || !height)
        return;
#ifdef BOREALIS_USE_OPENGL
    glViewport(0, 0, width, height);
    int wWidth, wHeight;
    glfwGetWindowSize(window, &wWidth, &wHeight);
    scaleFactor = width * 1.0 / wWidth;
#elif defined(BOREALIS_USE_METAL)
    if (METAL_CONTEXT == nullptr) {
        return;
    }
    scaleFactor = GetMetalScaleFactor(METAL_CONTEXT);
    ResizeMetalDrawable(METAL_CONTEXT, width, height);
    int wWidth, wHeight;
    glfwGetWindowSize(window, &wWidth, &wHeight);
    // cocoa 画布大小和窗口一致
    width = wWidth;
    height = wHeight;
#elif defined(BOREALIS_USE_D3D11)
    if (D3D11_CONTEXT == nullptr) {
        return;
    }
    D3D11_CONTEXT->ResizeFramebufferSize(width, height);
    int wWidth, wHeight;
    glfwGetWindowSize(window, &wWidth, &wHeight);
    scaleFactor = width * 1.0 / wWidth;
#endif

    Application::onWindowResized(width, height);

    if (!VideoContext::FULLSCREEN)
    {
        VideoContext::sizeW = wWidth;
        VideoContext::sizeH = wHeight;
    }
}

static void glfwWindowPositionCallback(GLFWwindow* window, int windowXPos, int windowYPos)
{
    Application::onWindowReposition(windowXPos, windowYPos);

    if (!VideoContext::FULLSCREEN)
    {
        VideoContext::posX = (float)windowXPos;
        VideoContext::posY = (float)windowYPos;
    }
}

GLFWVideoContext::GLFWVideoContext(const std::string& windowTitle, uint32_t windowWidth, uint32_t windowHeight, float windowX, float windowY)
{
    if (!glfwInit())
    {
        fatal("glfw: failed to initialize");
    }

    // Create window
#ifdef BOREALIS_USE_OPENGL
#if defined(__PSV__)
    glfwWindowHint(GLFW_CLIENT_API, GLFW_OPENGL_ES_API);
    glfwWindowHint(GLFW_CONTEXT_VERSION_MAJOR, 2);
    glfwWindowHint(GLFW_CONTEXT_VERSION_MINOR, 0);
#elif defined(__SWITCH__)
    glfwWindowHint(GLFW_CONTEXT_VERSION_MAJOR, 4);
    glfwWindowHint(GLFW_CONTEXT_VERSION_MINOR, 3);
    glfwWindowHint(GLFW_OPENGL_PROFILE, GLFW_OPENGL_CORE_PROFILE);
#elif defined(__linux__) || defined(__APPLE__)
    glfwWindowHint(GLFW_CONTEXT_VERSION_MAJOR, 3);
    glfwWindowHint(GLFW_CONTEXT_VERSION_MINOR, 2);
    glfwWindowHint(GLFW_OPENGL_FORWARD_COMPAT, GL_TRUE);
    glfwWindowHint(GLFW_OPENGL_PROFILE, GLFW_OPENGL_CORE_PROFILE);
    glfwWindowHint(GLFW_COCOA_GRAPHICS_SWITCHING, GL_TRUE);
#endif

#ifdef USE_GL2
    glfwWindowHint(GLFW_CONTEXT_VERSION_MAJOR, 2);
    glfwWindowHint(GLFW_CONTEXT_VERSION_MINOR, 1);
    glfwWindowHint(GLFW_OPENGL_FORWARD_COMPAT, GL_FALSE);
    glfwWindowHint(GLFW_OPENGL_PROFILE, GLFW_OPENGL_ANY_PROFILE);
#endif
#elif defined(BOREALIS_USE_METAL) || defined(BOREALIS_USE_D3D11)
    glfwWindowHint(GLFW_CLIENT_API, GLFW_NO_API);
#endif

#if defined(__APPLE__) || defined(__linux__) || defined(_WIN32)
    // If the window appears outside the screen, using the default settings
    GLFWmonitor* monitor = nullptr;
    if (!isnan(windowX) && !isnan(windowY))
        monitor = getAvailableMonitor(VideoContext::monitorIndex, (int)windowX, (int)windowY, (int)windowWidth, (int)windowHeight);

    if (monitor == nullptr)
    {
        windowX      = NAN;
        windowY      = NAN;
        windowWidth  = ORIGINAL_WINDOW_WIDTH;
        windowHeight = ORIGINAL_WINDOW_HEIGHT;
        monitor      = glfwGetPrimaryMonitor();
    }
    const GLFWvidmode* mode = glfwGetVideoMode(monitor);
    glfwWindowHint(GLFW_RED_BITS, mode->redBits);
    glfwWindowHint(GLFW_GREEN_BITS, mode->greenBits);
    glfwWindowHint(GLFW_BLUE_BITS, mode->blueBits);
    glfwWindowHint(GLFW_REFRESH_RATE, mode->refreshRate);
    glfwWindowHint(GLFW_AUTO_ICONIFY, 0);
#endif

// create window
#if defined(__linux__) || defined(_WIN32)
    if (VideoContext::FULLSCREEN)
    {
        glfwWindowHint(GLFW_SOFT_FULLSCREEN, 1);
        this->window = glfwCreateWindow(mode->width, mode->height, windowTitle.c_str(), monitor, nullptr);
#ifdef _WIN32
        // glfw will disable screen sleep when in full-screen mode
        // We will cancel it here and let the application handle this issue internally
        // X11 and wayland may have similar issues
        SetThreadExecutionState(ES_CONTINUOUS);
#endif
    }
    else
    {
        this->window = glfwCreateWindow((int)windowWidth, (int)windowHeight, windowTitle.c_str(), nullptr, nullptr);
    }
#else
    this->window = glfwCreateWindow(windowWidth, windowHeight, windowTitle.c_str(), nullptr, nullptr);
#endif

#if defined(__linux__) || defined(_WIN32)
    // Set window icon
    GLFWimage images[1];
    images[0].pixels = stbi_load(BRLS_ASSET("icon/icon.png"), &images[0].width, &images[0].height, 0, 4);
    glfwSetWindowIcon(this->window, 1, images);
#endif

    if (!this->window)
    {
        glfwTerminate();
        fatal("glfw: Failed to create window");
        return;
    }

#if defined(__APPLE__) || defined(__linux__) || defined(_WIN32)
    // Set window position
    if (!VideoContext::FULLSCREEN)
    {
        if (!isnan(windowX) && !isnan(windowY))
        {
            glfwSetWindowPos(this->window, (int)windowX, (int)windowY);
        }
        else
        {
            glfwSetWindowPos(this->window, fabs(mode->width - windowWidth) / 2,
                fabs(mode->height - windowHeight) / 2);
        }
    }
#endif

    // Configure window
    glfwSetInputMode(window, GLFW_STICKY_KEYS, GLFW_TRUE);
#ifdef __APPLE__
    // Make the touchpad click normally
    glfwSetInputMode(window, GLFW_STICKY_MOUSE_BUTTONS, GLFW_TRUE);
#endif
#ifdef BOREALIS_USE_OPENGL
    glfwMakeContextCurrent(window);
#endif
    glfwSetFramebufferSizeCallback(window, glfwWindowFramebufferSizeCallback);
    glfwSetWindowPosCallback(window, glfwWindowPositionCallback);

#ifdef BOREALIS_USE_OPENGL
#ifndef __PSV__
    // Load OpenGL routines using glad
    gladLoadGLLoader((GLADloadproc)glfwGetProcAddress);
#endif
    glfwSwapInterval(1);

<<<<<<< HEAD
    Logger::info("glfw: GL Vendor: {}", (const char*)glGetString(GL_VENDOR));
    Logger::info("glfw: GL Renderer: {}", (const char*)glGetString(GL_RENDERER));
    Logger::info("glfw: GL Version: {}", (const char*)glGetString(GL_VERSION));
#endif
=======
    Logger::info("glfw: GL Vendor: {}", print(glGetString(GL_VENDOR)));
    Logger::info("glfw: GL Renderer: {}", print(glGetString(GL_RENDERER)));
    Logger::info("glfw: GL Version: {}", print(glGetString(GL_VERSION)));
>>>>>>> d73f4b58
    Logger::info("glfw: GLFW Version: {}.{}.{}", GLFW_VERSION_MAJOR, GLFW_VERSION_MINOR, GLFW_VERSION_REVISION);

    // Initialize nanovg
#ifdef BOREALIS_USE_OPENGL
#ifdef __PSV__
    this->nvgContext = nvgCreateGLES2(0);
#elif defined(USE_GL2)
    this->nvgContext = nvgCreateGL2(NVG_STENCIL_STROKES | NVG_ANTIALIAS);
#else
    this->nvgContext = nvgCreateGL3(NVG_STENCIL_STROKES | NVG_ANTIALIAS);
#endif
#elif defined(BOREALIS_USE_METAL)
    Logger::info("glfw: use metal");
    void *ctx = CreateMetalContext(window);
    METAL_CONTEXT = ctx;
    this->nvgContext = nvgCreateMTL(GetMetalLayer(ctx), NVG_STENCIL_STROKES | NVG_ANTIALIAS);
    scaleFactor = GetMetalScaleFactor(ctx);
#elif defined(BOREALIS_USE_D3D11)
    Logger::info("glfw: use d3d11");
    D3D11_CONTEXT = std::make_shared<D3D11Context>();
    if (!D3D11_CONTEXT->InitializeDX(window, windowWidth, windowHeight)) {
        Logger::error("glfw: unable to init d3d11");
        glfwTerminate();
        return;
    }
    this->nvgContext = nvgCreateD3D11(D3D11_CONTEXT->GetDevice(), NVG_ANTIALIAS | NVG_STENCIL_STROKES);
#endif
    if (!this->nvgContext)
    {
        Logger::error("glfw: unable to init nanovg");
        glfwTerminate();
        return;
    }

    // Setup window state
    int width, height;
    glfwGetFramebufferSize(window, &width, &height);
    Application::setWindowSize(width, height);

    int wWidth, wHeight;
    glfwGetWindowSize(window, &wWidth, &wHeight);
    scaleFactor = width * 1.0 / wWidth;

    int xPos, yPos;
    glfwGetWindowPos(window, &xPos, &yPos);
    Application::setWindowPosition(xPos, yPos);

    if (!VideoContext::FULLSCREEN)
    {
        VideoContext::sizeW = width;
        VideoContext::sizeH = height;
        VideoContext::posX = (float)xPos;
        VideoContext::posY = (float)yPos;
    }

#ifdef __SWITCH__
    this->monitor    = glfwGetPrimaryMonitor();
    const char* name = glfwGetMonitorName(monitor);
    brls::Logger::info("glfw: Monitor: {}", name);
#endif
}

void GLFWVideoContext::beginFrame()
{
#ifdef __SWITCH__
    const GLFWvidmode* r = glfwGetVideoMode(monitor);

    if (oldWidth != r->width || oldHeight != r->height)
    {
        oldWidth  = r->width;
        oldHeight = r->height;

        glfwSetWindowSize(window, r->width, r->height);
    }
#endif
}

void GLFWVideoContext::endFrame()
{
#ifdef BOREALIS_USE_OPENGL
    glfwSwapBuffers(this->window);
#elif defined(BOREALIS_USE_D3D11)
    D3D11_CONTEXT->Present();
#endif
}

void GLFWVideoContext::clear(NVGcolor color)
{

#ifdef BOREALIS_USE_OPENGL
    glClearColor(
        color.r,
        color.g,
        color.b,
        1.0f);

    glClear(GL_COLOR_BUFFER_BIT | GL_DEPTH_BUFFER_BIT | GL_STENCIL_BUFFER_BIT);
#elif defined(BOREALIS_USE_METAL)
    nvgClearWithColor(nvgContext, nvgRGBAf(
        color.r,
        color.g,
        color.b,
        1.0f));
#elif defined(BOREALIS_USE_D3D11)
    D3D11_CONTEXT->ClearWithColor(nvgRGBAf(
        color.r,
        color.g,
        color.b,
        1.0f));
#endif
}

void GLFWVideoContext::resetState()
{
#ifdef BOREALIS_USE_OPENGL
    glDisable(GL_CULL_FACE);
    glDisable(GL_BLEND);
    glDisable(GL_DEPTH_TEST);
    glDisable(GL_SCISSOR_TEST);
    glDisable(GL_STENCIL_TEST);
#endif
}

double GLFWVideoContext::getScaleFactor()
{
    return scaleFactor;
}

GLFWVideoContext::~GLFWVideoContext()
{
    try
    {
        if (this->nvgContext)
#ifdef BOREALIS_USE_OPENGL
#ifdef __PSV__
            nvgDeleteGLES2(this->nvgContext);
#elif defined(USE_GL2)
            nvgDeleteGL2(this->nvgContext);
#else
            nvgDeleteGL3(this->nvgContext);
#endif
#elif defined(BOREALIS_USE_METAL)
            nvgDeleteMTL(this->nvgContext);
            METAL_CONTEXT = nullptr;
#elif defined(BOREALIS_USE_D3D11)
            nvgDeleteD3D11(this->nvgContext);
            D3D11_CONTEXT = nullptr;
#endif
    }
    catch (...)
    {
        Logger::error("Cannot delete nvg Context");
    }
    glfwDestroyWindow(this->window);
    glfwTerminate();
}

NVGcontext* GLFWVideoContext::getNVGContext()
{
    return this->nvgContext;
}

int GLFWVideoContext::getCurrentMonitorIndex()
{
    if (!this->window)
        return 0;

    int count;
    auto* monitor   = getCurrentMonitor(this->window);
    auto** monitors = glfwGetMonitors(&count);
    for (int i = 0; i < count; i++)
    {
        if (monitor == monitors[i])
            return i;
    }
    return 0;
}

void GLFWVideoContext::fullScreen(bool fs)
{
    VideoContext::FULLSCREEN = fs;

    brls::Logger::info("Set fullscreen: {}", fs);
    if (fs)
    {
        GLFWmonitor* monitor    = getCurrentMonitor(this->window);
        const GLFWvidmode* mode = glfwGetVideoMode(monitor);

        VideoContext::monitorIndex = getCurrentMonitorIndex();
        glfwSetWindowMonitor(this->window, monitor, 0, 0, mode->width, mode->height, mode->refreshRate);
#ifdef _WIN32
        // glfw will disable screen sleep when in full-screen mode
        // We will cancel it here and let the application handle this issue internally
        // X11 and wayland may have similar issues
        if (!Application::getPlatform()->isScreenDimmingDisabled())
        {
            SetThreadExecutionState(ES_CONTINUOUS);
        }
#endif
    }
    else
    {
        GLFWmonitor* monitor    = glfwGetWindowMonitor(this->window);
        const GLFWvidmode* mode = glfwGetVideoMode(monitor);
        int monitorX, monitorY;
        glfwGetMonitorPos(monitor, &monitorX, &monitorY);
        glfwRestoreWindow(this->window);

        if (sizeW == 0 || sizeH == 0 || posX < monitorX || posY < monitorY || posX + sizeW > mode->width + monitorX || posY + sizeH > mode->height + monitorY)
        {
            int width = ORIGINAL_WINDOW_WIDTH;
            int height = ORIGINAL_WINDOW_HEIGHT;
            // If the window appears outside the screen, using the default settings
            glfwSetWindowMonitor(this->window, nullptr, fabs(mode->width - width) / 2,
                fabs(mode->height - height) / 2, width, height, GLFW_DONT_CARE);
        }
        else
        {
            // Set the window position and size
            glfwSetWindowMonitor(this->window, nullptr, (int)posX, (int)posY, (int)sizeW, (int)sizeH, mode->refreshRate);
        }
    }
    glfwSwapInterval(1);
}

GLFWwindow* GLFWVideoContext::getGLFWWindow()
{
    return this->window;
}

} // namespace brls<|MERGE_RESOLUTION|>--- conflicted
+++ resolved
@@ -295,16 +295,10 @@
 #endif
     glfwSwapInterval(1);
 
-<<<<<<< HEAD
-    Logger::info("glfw: GL Vendor: {}", (const char*)glGetString(GL_VENDOR));
-    Logger::info("glfw: GL Renderer: {}", (const char*)glGetString(GL_RENDERER));
-    Logger::info("glfw: GL Version: {}", (const char*)glGetString(GL_VERSION));
-#endif
-=======
     Logger::info("glfw: GL Vendor: {}", print(glGetString(GL_VENDOR)));
     Logger::info("glfw: GL Renderer: {}", print(glGetString(GL_RENDERER)));
     Logger::info("glfw: GL Version: {}", print(glGetString(GL_VERSION)));
->>>>>>> d73f4b58
+#endif
     Logger::info("glfw: GLFW Version: {}.{}.{}", GLFW_VERSION_MAJOR, GLFW_VERSION_MINOR, GLFW_VERSION_REVISION);
 
     // Initialize nanovg
