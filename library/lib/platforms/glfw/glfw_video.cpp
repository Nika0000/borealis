/*
    Copyright 2021 natinusala

    Licensed under the Apache License, Version 2.0 (the "License");
    you may not use this file except in compliance with the License.
    You may obtain a copy of the License at

        http://www.apache.org/licenses/LICENSE-2.0

    Unless required by applicable law or agreed to in writing, software
    distributed under the License is distributed on an "AS IS" BASIS,
    WITHOUT WARRANTIES OR CONDITIONS OF ANY KIND, either express or implied.
    See the License for the specific language governing permissions and
    limitations under the License.
*/

#include <borealis/core/application.hpp>
#include <borealis/core/logger.hpp>
#include <borealis/platforms/glfw/glfw_video.hpp>

#define GLM_FORCE_PURE
#define GLM_ENABLE_EXPERIMENTAL
#include <glad/glad.h>

#include <glm/gtc/matrix_transform.hpp>
#include <glm/gtc/type_ptr.hpp>
#include <glm/gtx/rotate_vector.hpp>
#include <glm/mat4x4.hpp>
#include <glm/vec3.hpp>
#include <glm/vec4.hpp>

// nanovg implementation
#define NANOVG_GL3_IMPLEMENTATION
#include <nanovg-gl/nanovg_gl.h>

#ifdef __SWITCH__
#include <switch.h>
#endif

namespace brls
{

static void glfwWindowFramebufferSizeCallback(GLFWwindow* window, int width, int height)
{
    if (!width || !height)
        return;

    glViewport(0, 0, width, height);

    Application::onWindowResized(width, height);
}

GLFWVideoContext::GLFWVideoContext(std::string windowTitle, uint32_t windowWidth, uint32_t windowHeight)
{
    if (!glfwInit())
    {
        Logger::error("glfw: failed to initialize");
        return;
    }
    
    // Create window
#ifdef __APPLE__
    // Explicitly ask for a 3.2 context on OS X
    glfwWindowHint(GLFW_CONTEXT_VERSION_MAJOR, 3);
    glfwWindowHint(GLFW_CONTEXT_VERSION_MINOR, 2);
    glfwWindowHint(GLFW_OPENGL_FORWARD_COMPAT, GL_TRUE);
    glfwWindowHint(GLFW_OPENGL_PROFILE, GLFW_OPENGL_CORE_PROFILE);
    // Force scaling off to keep desired framebuffer size
//    glfwWindowHint(GLFW_COCOA_RETINA_FRAMEBUFFER, GLFW_FALSE);
#else
    glfwWindowHint(GLFW_CONTEXT_VERSION_MAJOR, 4);
    glfwWindowHint(GLFW_CONTEXT_VERSION_MINOR, 3);
    glfwWindowHint(GLFW_OPENGL_PROFILE, GLFW_OPENGL_CORE_PROFILE);
#endif

    this->window = glfwCreateWindow(windowWidth, windowHeight, windowTitle.c_str(), nullptr, nullptr);

    if (!this->window)
    {
        Logger::error("glfw: failed to create window");
        glfwTerminate();
        return;
    }

    // Configure window
    glfwSetInputMode(window, GLFW_STICKY_KEYS, GLFW_TRUE);
    glfwMakeContextCurrent(window);
    glfwSetFramebufferSizeCallback(window, glfwWindowFramebufferSizeCallback);

    // Load OpenGL routines using glad
    gladLoadGLLoader((GLADloadproc)glfwGetProcAddress);
    glfwSwapInterval(1);

    Logger::info("glfw: GL Vendor: {}", glGetString(GL_VENDOR));
    Logger::info("glfw: GL Renderer: {}", glGetString(GL_RENDERER));
    Logger::info("glfw: GL Version: {}", glGetString(GL_VERSION));

    // Initialize nanovg
    this->nvgContext = nvgCreateGL3(NVG_STENCIL_STROKES | NVG_ANTIALIAS);
    if (!this->nvgContext)
    {
        Logger::error("glfw: unable to init nanovg");
        glfwTerminate();
        return;
    }

    // Setup scaling
<<<<<<< HEAD
    glfwWindowFramebufferSizeCallback(window, windowWidth, windowHeight);
    
#ifdef __SWITCH__
    monitor = glfwGetPrimaryMonitor();
#endif
=======
    int width, height;
    glfwGetFramebufferSize(window, &width, &height);
    glfwWindowFramebufferSizeCallback(window, width, height);
>>>>>>> 9cfded54
}

void GLFWVideoContext::beginFrame()
{
#ifdef __SWITCH__
    const GLFWvidmode* return_struct = glfwGetVideoMode(monitor);
    int width = return_struct->width;
    int height = return_struct->height;
    
    if (oldWidth != width || oldHeight != height) {
        oldWidth = width;
        oldHeight = height;
        
        glfwSetWindowSize(window, width, height);
    }
#endif
}

void GLFWVideoContext::endFrame()
{
    glfwSwapBuffers(this->window);
}

void GLFWVideoContext::clear(NVGcolor color)
{
    glClearColor(
        color.r,
        color.g,
        color.b,
        1.0f);

    glClear(GL_COLOR_BUFFER_BIT | GL_DEPTH_BUFFER_BIT | GL_STENCIL_BUFFER_BIT);
}

void GLFWVideoContext::resetState()
{
    glDisable(GL_CULL_FACE);
    glDisable(GL_BLEND);
    glDisable(GL_DEPTH_TEST);
    glDisable(GL_SCISSOR_TEST);
    glDisable(GL_STENCIL_TEST);
}

GLFWVideoContext::~GLFWVideoContext()
{
    if (this->nvgContext)
        nvgDeleteGL3(this->nvgContext);

    glfwTerminate();
}

NVGcontext* GLFWVideoContext::getNVGContext()
{
    return this->nvgContext;
}

GLFWwindow* GLFWVideoContext::getGLFWWindow()
{
    return this->window;
}

} // namespace brls<|MERGE_RESOLUTION|>--- conflicted
+++ resolved
@@ -105,17 +105,13 @@
     }
 
     // Setup scaling
-<<<<<<< HEAD
-    glfwWindowFramebufferSizeCallback(window, windowWidth, windowHeight);
+    int width, height;
+    glfwGetFramebufferSize(window, &width, &height);
+    glfwWindowFramebufferSizeCallback(window, width, height);
     
 #ifdef __SWITCH__
     monitor = glfwGetPrimaryMonitor();
 #endif
-=======
-    int width, height;
-    glfwGetFramebufferSize(window, &width, &height);
-    glfwWindowFramebufferSizeCallback(window, width, height);
->>>>>>> 9cfded54
 }
 
 void GLFWVideoContext::beginFrame()
