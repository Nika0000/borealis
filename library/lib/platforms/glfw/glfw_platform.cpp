/*
    Borealis, a Nintendo Switch UI Library
    Copyright (C) 2021  natinusala

    This program is free software: you can redistribute it and/or modify
    it under the terms of the GNU General Public License as published by
    the Free Software Foundation, either version 3 of the License, or
    (at your option) any later version.

    This program is distributed in the hope that it will be useful,
    but WITHOUT ANY WARRANTY; without even the implied warranty of
    MERCHANTABILITY or FITNESS FOR A PARTICULAR PURPOSE.  See the
    GNU General Public License for more details.

    You should have received a copy of the GNU General Public License
    along with this program.  If not, see <https://www.gnu.org/licenses/>.
*/

#include <borealis/core/logger.hpp>
#include <borealis/platforms/glfw/glfw_platform.hpp>

#define GLFW_INCLUDE_NONE
#include <GLFW/glfw3.h>

// glfw video and input code inspired from the glfw hybrid app by fincs
// https://github.com/fincs/hybrid_app

namespace brls
{

static void glfwErrorCallback(int errorCode, const char* description)
{
    Logger::error("glfw: error {}: {}", errorCode, description);
}

GLFWPlatform::GLFWPlatform(std::string windowTitle, uint32_t windowWidth, uint32_t windowHeight)
{
    // Init glfw
    glfwSetErrorCallback(glfwErrorCallback);
    glfwInitHint(GLFW_JOYSTICK_HAT_BUTTONS, GLFW_TRUE);

    if (!glfwInit())
    {
        Logger::error("glfw: failed to initialize");
        return;
    }

    // Init the rest of platform interfaces impls
    this->audioPlayer  = new NullAudioPlayer();
    this->videoContext = new GLFWVideoContext(windowTitle, windowWidth, windowHeight);
    this->inputManager = new GLFWInputManager(this->videoContext->getGLFWWindow());
    this->touchManager = new GLFWTouchManager(this->videoContext->getGLFWWindow());

    // Misc
    glfwSetTime(0.0);
}

void GLFWPlatform::init()
{
}

std::string GLFWPlatform::getName()
{
    return "GLFW";
}

bool GLFWPlatform::mainLoopIteration()
{
    bool isActive;
    do
    {
        isActive = !glfwGetWindowAttrib(this->videoContext->getGLFWWindow(), GLFW_ICONIFIED);

        if (isActive)
            glfwPollEvents();
        else
            glfwWaitEvents();
    } while (!isActive);

    return !glfwWindowShouldClose(this->videoContext->getGLFWWindow());
}

AudioPlayer* GLFWPlatform::getAudioPlayer()
{
    return this->audioPlayer;
}

VideoContext* GLFWPlatform::getVideoContext()
{
    return this->videoContext;
}

InputManager* GLFWPlatform::getInputManager()
{
    return this->inputManager;
}

<<<<<<< HEAD
TouchManager* GLFWPlatform::getTouchManager()
{
    return this->touchManager;
=======
ThemeVariant GLFWPlatform::getThemeVariant()
{
    char* themeEnv = getenv("BOREALIS_THEME");
    if (themeEnv != nullptr && !strcasecmp(themeEnv, "DARK"))
        return ThemeVariant::DARK;
    else
        return ThemeVariant::LIGHT;
>>>>>>> cb41e636
}

GLFWPlatform::~GLFWPlatform()
{
    delete this->audioPlayer;
    delete this->videoContext;
    delete this->inputManager;
}

} // namespace brls<|MERGE_RESOLUTION|>--- conflicted
+++ resolved
@@ -95,11 +95,11 @@
     return this->inputManager;
 }
 
-<<<<<<< HEAD
 TouchManager* GLFWPlatform::getTouchManager()
 {
     return this->touchManager;
-=======
+}
+  
 ThemeVariant GLFWPlatform::getThemeVariant()
 {
     char* themeEnv = getenv("BOREALIS_THEME");
@@ -107,7 +107,6 @@
         return ThemeVariant::DARK;
     else
         return ThemeVariant::LIGHT;
->>>>>>> cb41e636
 }
 
 GLFWPlatform::~GLFWPlatform()
