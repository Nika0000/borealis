/*
    Borealis, a Nintendo Switch UI Library
    Copyright (C) 2021  natinusala

    This program is free software: you can redistribute it and/or modify
    it under the terms of the GNU General Public License as published by
    the Free Software Foundation, either version 3 of the License, or
    (at your option) any later version.

    This program is distributed in the hope that it will be useful,
    but WITHOUT ANY WARRANTY; without even the implied warranty of
    MERCHANTABILITY or FITNESS FOR A PARTICULAR PURPOSE.  See the
    GNU General Public License for more details.

    You should have received a copy of the GNU General Public License
    along with this program.  If not, see <https://www.gnu.org/licenses/>.
*/

#include <switch.h>

#include <borealis/core/logger.hpp>
#include <borealis/platforms/switch/switch_platform.hpp>

namespace brls
{

static void switchAppletCallback(AppletHookType hookType, void* param)
{
    SwitchPlatform* platform = (SwitchPlatform*)param;
    platform->appletCallback(hookType);
}

SwitchPlatform::SwitchPlatform()
{
    appletHook(&this->appletCookie, switchAppletCallback, this);

    // Cache theme variant before video context init
    // The background color is created once in the "static" command list
    // executed every frame, so we need to know the background color
    // to add the clear command to that list.
    ColorSetId colorSetId;
    setsysGetColorSetId(&colorSetId);

    if (colorSetId == ColorSetId_Dark)
        this->themeVariant = ThemeVariant::DARK;
    else
        this->themeVariant = ThemeVariant::LIGHT;

    Logger::info("switch: system has color set {}, using borealis theme {}", colorSetId, this->themeVariant);
}

void SwitchPlatform::init()
{
    this->videoContext = new SwitchVideoContext();
    this->audioPlayer  = new SwitchAudioPlayer();
    this->inputManager = new SwitchInputManager();
    this->touchManager = new SwitchTouchManager();
}

void SwitchPlatform::appletCallback(AppletHookType hookType)
{
    this->videoContext->appletCallback(hookType);
}

std::string SwitchPlatform::getName()
{
    return "Switch";
}

bool SwitchPlatform::mainLoopIteration()
{
    return appletMainLoop();
}

VideoContext* SwitchPlatform::getVideoContext()
{
    return this->videoContext;
}

AudioPlayer* SwitchPlatform::getAudioPlayer()
{
    return this->audioPlayer;
}

InputManager* SwitchPlatform::getInputManager()
{
    return this->inputManager;
}

<<<<<<< HEAD
TouchManager* SwitchPlatform::getTouchManager()
{
    return this->touchManager;
=======
ThemeVariant SwitchPlatform::getThemeVariant()
{
    return this->themeVariant;
>>>>>>> cb41e636
}

SwitchPlatform::~SwitchPlatform()
{
    appletUnhook(&this->appletCookie);

    delete this->audioPlayer;
    delete this->inputManager;
    delete this->videoContext;
}

} // namespace brls<|MERGE_RESOLUTION|>--- conflicted
+++ resolved
@@ -87,15 +87,14 @@
     return this->inputManager;
 }
 
-<<<<<<< HEAD
 TouchManager* SwitchPlatform::getTouchManager()
 {
     return this->touchManager;
-=======
+}
+  
 ThemeVariant SwitchPlatform::getThemeVariant()
 {
     return this->themeVariant;
->>>>>>> cb41e636
 }
 
 SwitchPlatform::~SwitchPlatform()
