--- conflicted
+++ resolved
@@ -215,9 +215,6 @@
     this->children.erase(this->children.begin() + index);
 
     view->willDisappear(true);
-<<<<<<< HEAD
-    //    delete view;
-=======
     if (free)
         delete view;
 
@@ -231,7 +228,6 @@
 
     for (size_t i = 0; i < views.size(); i++)
         removeView(views[i], true, false);
->>>>>>> bdc88e87
 
     this->invalidate();
 }
