--- conflicted
+++ resolved
@@ -1003,14 +1003,9 @@
             Logger::info("Window size changed to {}x{}, content size: {}x{} factor: {}",
                 width, height, contentWidth, contentHeight, Application::windowScale);
             brls::Logger::info("scale factor: {}", Application::getPlatform()->getVideoContext()->getScaleFactor());
-<<<<<<< HEAD
-            Application::getWindowSizeChangedEvent()->fire();
-        });
-=======
 
             Application::setWindowSize(width, height);
             Application::getWindowSizeChangedEvent()->fire(); });
->>>>>>> dbc763de
 }
 
 void Application::setWindowPosition(int x, int y)
