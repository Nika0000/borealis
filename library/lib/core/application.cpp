/*
    Copyright 2019-2020 natinusala
    Copyright 2019 p-sam
    Copyright 2020 WerWolv
    Copyright 2021 XITRIX

    Licensed under the Apache License, Version 2.0 (the "License");
    you may not use this file except in compliance with the License.
    You may obtain a copy of the License at

        http://www.apache.org/licenses/LICENSE-2.0

    Unless required by applicable law or agreed to in writing, software
    distributed under the License is distributed on an "AS IS" BASIS,
    WITHOUT WARRANTIES OR CONDITIONS OF ANY KIND, either express or implied.
    See the License for the specific language governing permissions and
    limitations under the License.
*/

#include <stdio.h>
#include <stdlib.h>
#include <yoga/event/event.h>

#include <algorithm>
#include <borealis/core/application.hpp>
#include <borealis/core/font.hpp>
#include <borealis/core/i18n.hpp>
#include <borealis/core/thread.hpp>
#include <borealis/core/time.hpp>
#include <borealis/core/util.hpp>
#include <borealis/views/bottom_bar.hpp>
#include <borealis/views/button.hpp>
#include <borealis/views/cells/cell_bool.hpp>
#include <borealis/views/cells/cell_input.hpp>
#include <borealis/views/cells/cell_radio.hpp>
#include <borealis/views/cells/cell_selector.hpp>
#include <borealis/views/header.hpp>
#include <borealis/views/hint.hpp>
#include <borealis/views/image.hpp>
#include <borealis/views/progress_spinner.hpp>
#include <borealis/views/rectangle.hpp>
#include <borealis/views/recycler.hpp>
#include <borealis/views/sidebar.hpp>
#include <borealis/views/slider.hpp>
#include <borealis/views/tab_frame.hpp>
#include <borealis/views/widgets/battery.hpp>
#include <borealis/views/widgets/wireless.hpp>
#include <stdexcept>
#include <string>

#ifndef YG_ENABLE_EVENTS
#error Please enable Yoga events with the YG_ENABLE_EVENTS define
#endif

#include <chrono>
#include <set>
#include <thread>

// Constants used for scaling as well as
// creating a window of the right size on PC
constexpr uint32_t ORIGINAL_WINDOW_WIDTH  = 1280;
constexpr uint32_t ORIGINAL_WINDOW_HEIGHT = 720;

#define BUTTON_REPEAT_DELAY 15
#define BUTTON_REPEAT_CADENCY 5

namespace brls
{

bool Application::init()
{
    // Init platform
    Application::platform = Platform::createPlatform();

    if (!Application::platform)
    {
        fatal("Did not find a valid platform");
        return false;
    }

    Logger::info("Using platform {}", platform->getName());

    // Init i18n
    loadTranslations();

    Threading::start();

    Application::inited = true;

    return true;
}

void Application::createWindow(std::string windowTitle)
{
    if (!Application::inited)
    {
        fatal("Please call brls::Application::init() before calling brls::Application::createWindow().");
        return;
    }

    // Create the actual window
    Application::getPlatform()->createWindow(windowTitle, ORIGINAL_WINDOW_WIDTH, ORIGINAL_WINDOW_HEIGHT);

    // Load most commonly used sounds
    AudioPlayer* audioPlayer = Application::getAudioPlayer();
    for (enum Sound sound : {
             SOUND_FOCUS_CHANGE,
             SOUND_FOCUS_ERROR,
             SOUND_CLICK,
         })
        audioPlayer->load(sound);

    // Init rng
    std::srand(std::time(nullptr));

    // Init static variables
    Application::currentFocus = nullptr;
    Application::title        = windowTitle;

    // Init yoga
    YGConfig* defaultConfig       = YGConfigGetDefault();
    defaultConfig->useWebDefaults = true;

    yoga::Event::subscribe([](const YGNode& node, yoga::Event::Type eventType, yoga::Event::Data eventData) {
        View* view = (View*)node.getContext();

        if (!view)
            return;

        if (eventType == yoga::Event::NodeLayout)
            view->onLayout();
    });

    // Load fonts and setup fallbacks
    Application::platform->getFontLoader()->loadFonts();

    int regular = Application::getFont(FONT_REGULAR);
    if (regular != FONT_INVALID)
    {
        NVGcontext* vg = Application::getNVGContext();

        // Switch icons
        int switchIcons = Application::getFont(FONT_SWITCH_ICONS);
        if (switchIcons != FONT_INVALID)
            nvgAddFallbackFontId(vg, regular, switchIcons);
        else
            Logger::warning("Switch icons font was not loaded, icons will not be displayed");

        // Material icons
        int materialIcons = Application::getFont(FONT_MATERIAL_ICONS);
        if (materialIcons != FONT_INVALID)
            nvgAddFallbackFontId(vg, regular, materialIcons);
        else
            Logger::warning("Material icons font was not loaded, icons will not be displayed");
    }
    else
    {
        Logger::warning("Regular font was not loaded, there will be no text displayed in the app");
    }

    // Register built-in XML views
    Application::registerBuiltInXMLViews();
}

bool Application::mainLoop()
{
    static ControllerState oldControllerState = {};

    // Main loop callback
    if (!Application::platform->mainLoopIteration() || Application::quitRequested)
    {
        Application::exit();
        return false;
    }

    // Input
    ControllerState controllerState = {};
    std::vector<RawTouchState> rawTouch;
    RawMouseState rawMouse;

    InputManager* inputManager = Application::platform->getInputManager();
    inputManager->updateTouchStates(&rawTouch);
    inputManager->updateMouseStates(&rawMouse);
    inputManager->updateControllerState(&controllerState);

    if (isSwapInputKeys())
    {
        bool swapKeys[ControllerButton::_BUTTON_MAX];
        for (int i = 0; i < ControllerButton::_BUTTON_MAX; i++)
            swapKeys[i] = controllerState.buttons[InputManager::mapControllerState((ControllerButton)i)];

        for (int i = 0; i < ControllerButton::_BUTTON_MAX; i++)
            controllerState.buttons[i] = swapKeys[i];
    }

    std::vector<TouchState> touchState;
    for (int i = 0; i < rawTouch.size(); i++)
    {
        auto old = std::find_if(std::begin(currentTouchState), std::end(currentTouchState), [rawTouch, i](TouchState touch) {
            return touch.fingerId == rawTouch[i].fingerId;
        });

        if (old != std::end(currentTouchState))
        {
            touchState.push_back(InputManager::computeTouchState(rawTouch[i], *old));
        }
        else
        {
            TouchState state;
            state.fingerId = rawTouch[i].fingerId;
            touchState.push_back(InputManager::computeTouchState(rawTouch[i], state));
        }
    }

    for (int i = 0; i < currentTouchState.size(); i++)
    {
        if (currentTouchState[i].phase == TouchPhase::NONE)
            continue;

        auto old = std::find_if(std::begin(rawTouch), std::end(rawTouch), [i](RawTouchState touch) {
            return touch.fingerId == currentTouchState[i].fingerId;
        });

        if (old == std::end(rawTouch))
        {
            touchState.push_back(InputManager::computeTouchState(RawTouchState(), currentTouchState[i]));
        }
    }

    for (int i = 0; i < touchState.size(); i++)
    {
        if (touchState[i].phase == TouchPhase::NONE)
        {
            touchState[i].view = nullptr;
            break;
        }
        else if (!touchState[i].view || touchState[i].phase == TouchPhase::START)
        {
            Point position = touchState[i].position;
            Application::setInputType(InputType::TOUCH);

            // Search for first responder, which will be the root of recognition tree
            if (Application::activitiesStack.size() > 0)
                touchState[i].view = Application::activitiesStack[Application::activitiesStack.size() - 1]
                                         ->getContentView()
                                         ->hitTest(position);
        }

        if (touchState[i].view && touchState[i].phase != TouchPhase::NONE)
        {
            Sound sound = touchState[i].view->gestureRecognizerRequest(touchState[i], MouseState(), touchState[i].view);
            float pitch = 1;
            if (sound == SOUND_TOUCH)
            {
                // Play touch sound with random pitch
                pitch = (rand() % 10) / 10.0f + 1.0f;
            }
            Application::getAudioPlayer()->play(sound, pitch);
        }
    }
    currentTouchState = touchState;

    MouseState mouseState = InputManager::computeMouseState(rawMouse, currentMouseState);

    if (mouseState.scroll.x == 0 && mouseState.scroll.y == 0 && mouseState.leftButton == TouchPhase::NONE && mouseState.middleButton == TouchPhase::NONE && mouseState.rightButton == TouchPhase::NONE)
        mouseState.view = nullptr;
    else if (mouseState.view == nullptr)
    {
        Point position = mouseState.position;
        Application::setInputType(InputType::TOUCH);

        // Search for first responder, which will be the root of recognition tree
        if (Application::activitiesStack.size() > 0)
            mouseState.view = Application::activitiesStack[Application::activitiesStack.size() - 1]
                                  ->getContentView()
                                  ->hitTest(position);
    }
    currentMouseState = mouseState;

    if (mouseState.view)
    {
        Sound sound = mouseState.view->gestureRecognizerRequest(TouchState(), mouseState, mouseState.view);
        float pitch = 1;
        if (sound == SOUND_TOUCH)
        {
            // Play touch sound with random pitch
            pitch = (rand() % 10) / 10.0f + 1.0f;
        }
        Application::getAudioPlayer()->play(sound, pitch);
    }

    // Trigger controller events
    bool anyButtonPressed           = false;
    bool repeating                  = false;
    static Time buttonPressTime     = 0;
    static int repeatingButtonTimer = 0;

    for (int i = 0; i < _BUTTON_MAX; i++)
    {
        if (controllerState.buttons[i])
        {
            anyButtonPressed = true;
            repeating        = (repeatingButtonTimer > BUTTON_REPEAT_DELAY && repeatingButtonTimer % BUTTON_REPEAT_CADENCY == 0);

            if (!oldControllerState.buttons[i] || repeating)
                Application::onControllerButtonPressed((enum ControllerButton)i, repeating);
        }

        if (controllerState.buttons[i] != oldControllerState.buttons[i])
            buttonPressTime = repeatingButtonTimer = 0;
    }

    if (anyButtonPressed && getCPUTimeUsec() - buttonPressTime > 1000)
    {
        buttonPressTime = getCPUTimeUsec();
        repeatingButtonTimer++; // Increased once every ~1ms
    }

    oldControllerState = controllerState;

    // Animations
    updateHighlightAnimation();
    Ticking::updateTickings();

    // Render
    Application::frame();
<<<<<<< HEAD
    
    // Run sync functions
    Threading::performSyncTasks();
    
=======

>>>>>>> 9799f3b2
    // Trigger RunLoop subscribers
    runLoopEvent.fire();
    getPlatform()->getInputManager()->freeOnRunloop();

    // Free views deletion pool
    for (auto view : Application::deletionPool)
        delete view;

    Application::deletionPool.clear();

    return true;
}

Platform* Application::getPlatform()
{
    return Application::platform;
}

AudioPlayer* Application::getAudioPlayer()
{
    return Application::platform->getAudioPlayer();
}

void Application::quit()
{
    Application::quitRequested = true;
}

void Application::navigate(FocusDirection direction, bool repeating)
{
    // Dismiss if repeating the same
    if (repeating && Application::repetitionOldFocus == Application::currentFocus)
        return;

    Application::repetitionOldFocus = Application::currentFocus;

    // Dismiss navigation if input type was changed
    if (Application::setInputType(InputType::GAMEPAD))
        return;

    View* currentFocus = Application::currentFocus;

    // Do nothing if there is no current focus
    if (!currentFocus)
        return;

    View* nextFocus = nullptr;

    // Handle custom navigation routes
    // By View ptr
    if (currentFocus->hasCustomNavigationRouteByPtr(direction))
    {
        nextFocus = currentFocus->getCustomNavigationRoutePtr(direction);

        if (!nextFocus)
            Logger::warning("Tried to follow a navigation route that leads to a nullptr view! (from=\"" + currentFocus->describe() + "\", direction=" + std::to_string((int)direction) + ")");
    }
    // By ID
    else if (currentFocus->hasCustomNavigationRouteById(direction))
    {
        std::string id = currentFocus->getCustomNavigationRouteId(direction);
        nextFocus      = currentFocus->getNearestView(id);

        if (!nextFocus)
            Logger::warning("Tried to follow a navigation route that leads to an unknown view ID! (from=\"" + currentFocus->describe() + "\", direction=" + std::to_string((int)direction) + ", targetId=\"" + id + "\")");
    }
    // Do nothing if current focus doesn't have a parent
    // (in which case there is nothing to traverse)
    else if (currentFocus->hasParent())
    {
        // Get next view to focus by traversing the views tree upwards
        nextFocus = currentFocus->getNextFocus(direction, currentFocus);
    }

    // No view to focus at the end of the traversal: wiggle and return
    if (!nextFocus)
    {
        Application::getAudioPlayer()->play(SOUND_FOCUS_ERROR);
        Application::currentFocus->shakeHighlight(direction);
        return;
    }

    // If new focus not the same as now, play sound and give it focus
    if (Application::getCurrentFocus() != nextFocus->getDefaultFocus())
    {
        enum Sound focusSound = nextFocus->getFocusSound();
        Application::getAudioPlayer()->play(focusSound);
        Application::giveFocus(nextFocus);
    }
}

void Application::onControllerButtonPressed(enum ControllerButton button, bool repeating)
{
    if (Application::blockInputsTokens != 0)
    {
        Logger::debug("{} button press blocked (tokens={})", button, Application::blockInputsTokens);
        if (!muteSounds)
            Application::getAudioPlayer()->play(Sound::SOUND_CLICK_ERROR);
        return;
    }

    // Actions
    if (Application::handleAction(button, repeating))
        return;

    // Navigation
    // Only navigate if the button hasn't been consumed by an action
    // (allows overriding DPAD buttons using actions)
    switch (button)
    {
        case BUTTON_NAV_DOWN:
            Application::navigate(FocusDirection::DOWN, repeating);
            return;
        case BUTTON_NAV_UP:
            Application::navigate(FocusDirection::UP, repeating);
            return;
        case BUTTON_NAV_LEFT:
            Application::navigate(FocusDirection::LEFT, repeating);
            return;
        case BUTTON_NAV_RIGHT:
            Application::navigate(FocusDirection::RIGHT, repeating);
            return;
        default:
            break;
    }

    // Only play the error sound if no action applied
    Application::getAudioPlayer()->play(SOUND_CLICK_ERROR);
}

bool Application::setInputType(InputType type)
{
    if (type == Application::inputType)
        return false;

    Application::inputType = type;
    globalInputTypeChangeEvent.fire(type);

    if (type == InputType::GAMEPAD)
        Application::currentFocus->onFocusGained();

    return true;
}

View* Application::getCurrentFocus()
{
    return Application::currentFocus;
}

bool Application::handleAction(char button, bool repeating)
{
    // Dismiss if input type was changed
    if (button == BUTTON_A && setInputType(InputType::GAMEPAD))
        return false;

    //    if (button == BUTTON_B && setInputType(InputType::GAMEPAD))
    //    {
    //        activitiesStack.back()->getContentView()->dismiss();
    //        return true;
    //    }

    if (Application::activitiesStack.empty())
        return false;

    View* hintParent = Application::currentFocus;
    std::set<enum ControllerButton> consumedButtons;

    if (!hintParent)
        hintParent = Application::activitiesStack[Application::activitiesStack.size() - 1]->getContentView();

    while (hintParent)
    {
        for (auto& action : hintParent->getActions())
        {
            if (action.button != static_cast<enum ControllerButton>(button))
                continue;

            if (consumedButtons.find(action.button) != consumedButtons.end())
                continue;

            if (action.available && (!repeating || action.allowRepeating))
            {
                if (action.actionListener(hintParent))
                {
                    setInputType(InputType::GAMEPAD);
                    if (button == BUTTON_A)
                        hintParent->playClickAnimation();

                    Application::getAudioPlayer()->play(action.sound);

                    consumedButtons.insert(action.button);
                }
            }
        }

        hintParent = hintParent->getParent();
    }

    return !consumedButtons.empty();
}

void Application::frame()
{
    VideoContext* videoContext = Application::platform->getVideoContext();

    // Frame context
    FrameContext frameContext = FrameContext();

    frameContext.pixelRatio = (float)Application::windowWidth / (float)Application::windowHeight;
    frameContext.vg         = Application::getNVGContext();
    frameContext.fontStash  = &Application::fontStash;
    frameContext.theme      = Application::getTheme();

    // Begin frame and clear
    NVGcolor backgroundColor = frameContext.theme["brls/background"];
    videoContext->beginFrame();
    videoContext->clear(backgroundColor);

    nvgBeginFrame(Application::getNVGContext(), Application::windowWidth, Application::windowHeight, frameContext.pixelRatio);
    nvgScale(Application::getNVGContext(), Application::windowScale, Application::windowScale);

    std::vector<View*> viewsToDraw;

    // Draw all activities in the stack
    // until we find one that's not translucent
    for (size_t i = 0; i < Application::activitiesStack.size(); i++)
    {
        Activity* activity = Application::activitiesStack[Application::activitiesStack.size() - 1 - i];

        View* view = activity->getContentView();
        if (view)
            viewsToDraw.push_back(view);

        if (!activity->isTranslucent())
            break;
    }

    for (size_t i = 0; i < viewsToDraw.size(); i++)
    {
        View* view = viewsToDraw[viewsToDraw.size() - 1 - i];
        view->frame(&frameContext);
    }

    if (currentFocus && Application::getInputType() != InputType::TOUCH)
    {
        currentFocus->frameHighlight(&frameContext);
    }

    if (debuggingViewEnabled)
    {
        if (!debugLayer)
            debugLayer = new DebugLayer();

        debugLayer->frame(&frameContext);
    }

    // End frame
    nvgResetTransform(Application::getNVGContext()); // scale
    nvgEndFrame(Application::getNVGContext());

    Application::platform->getVideoContext()->endFrame();
}

void Application::exit()
{
    Logger::info("Exiting...");

    Application::clear();

    // Free views deletion pool
    for (auto view : Application::deletionPool)
        delete view;

    Application::deletionPool.clear();

    Threading::stop();
    delete Application::platform;
}

void Application::setDisplayFramerate(bool enabled)
{
    // To be implemented
}

void Application::toggleFramerateDisplay()
{
    // To be implemented (call setDisplayFramerate)
}

ActionIdentifier Application::registerFPSToggleAction(Activity* activity)
{
    return activity->registerAction(
        "FPS", BUTTON_BACK, [](View* view) { Application::toggleFramerateDisplay(); return true; }, true);
}

void Application::setGlobalQuit(bool enabled)
{
    Application::globalQuitEnabled = enabled;
    for (auto it = Application::activitiesStack.begin(); it != Application::activitiesStack.end(); ++it)
    {
        if (enabled)
            Application::gloablQuitIdentifier = (*it)->registerExitAction();
        else
            (*it)->unregisterAction(Application::gloablQuitIdentifier);
    }
}

void Application::setGlobalFPSToggle(bool enabled)
{
    Application::globalFPSToggleEnabled = enabled;
    for (auto it = Application::activitiesStack.begin(); it != Application::activitiesStack.end(); ++it)
    {
        if (enabled)
            Application::gloablFPSToggleIdentifier = Application::registerFPSToggleAction(*it);
        else
            (*it)->unregisterAction(Application::gloablFPSToggleIdentifier);
    }
}

void Application::notify(std::string text)
{
    // To be implemented
}

void Application::giveFocus(View* view)
{
    View* oldFocus = Application::currentFocus;
    View* newFocus = view ? view->getDefaultFocus() : nullptr;

    if (oldFocus != newFocus && newFocus != NULL)
    {
        if (oldFocus)
            oldFocus->onFocusLost();

        Application::currentFocus = newFocus;
        Application::globalFocusChangeEvent.fire(newFocus);

        if (newFocus)
        {
            newFocus->onFocusGained();
            Logger::debug("Giving focus to {}", newFocus->describe());
        }

        Application::globalHintsUpdateEvent.fire();
    }
}

bool Application::popActivity(TransitionAnimation animation, std::function<void(void)> cb)
{
    if (Application::activitiesStack.size() <= 1) // never pop the first activity
        return false;

    Application::blockInputs();

    Activity* last = Application::activitiesStack[Application::activitiesStack.size() - 1];
    last->willDisappear(true);

    last->setInFadeAnimation(true);

    bool wait = animation == TransitionAnimation::FADE; // wait for the new activity animation to be done before showing the old one?

    // Hide animation (and show previous activity, if any)
    last->hide([last, animation, wait, cb] {
        last->setInFadeAnimation(false);
        Application::activitiesStack.pop_back();

        // Animate the old activity once the new one
        // has ended its animation
        if (Application::activitiesStack.size() > 0 && wait)
        {
            Activity* newLast = Application::activitiesStack[Application::activitiesStack.size() - 1];

            if (newLast->isHidden())
            {
                newLast->willAppear(false);
                newLast->show([cb] {
                    cb();
                    Application::unblockInputs();
                },
                    true, newLast->getShowAnimationDuration(animation));
            }
            else
            {
                cb();
                Application::unblockInputs();
            }
        }
        else
        {
            Application::unblockInputs();
        }

        delete last;
    },
        true, last->getShowAnimationDuration(animation));

    // Animate the old activity immediately
    if (!wait && Application::activitiesStack.size() > 1)
    {
        Activity* toShow = Application::activitiesStack[Application::activitiesStack.size() - 2];
        toShow->willAppear(false);
        toShow->show(cb, true, toShow->getShowAnimationDuration(animation));
    }

    // Focus
    if (Application::focusStack.size() > 0)
    {
        View* newFocus = Application::focusStack[Application::focusStack.size() - 1];

        Logger::debug("Giving focus to {}, and removing it from the focus stack", newFocus->describe());

        Application::giveFocus(newFocus);
        Application::focusStack.pop_back();
    }
    return true;
}

std::vector<Activity*> Application::getActivitiesStack()
{
    return activitiesStack;
}

void Application::pushActivity(Activity* activity, TransitionAnimation animation)
{
    Application::blockInputs();

    // Create the activity content view
    activity->setContentView(activity->createContentView());
    activity->onContentAvailable();

    // Call hide() on the previous activity in the stack if no
    // activities are translucent, then call show() once the animation ends
    Activity* last = nullptr;
    if (Application::activitiesStack.size() > 0)
        last = Application::activitiesStack[Application::activitiesStack.size() - 1];

    bool fadeOut = last && !last->isTranslucent() && !activity->isTranslucent(); // play the fade out animation?
    bool wait    = animation == TransitionAnimation::FADE; // wait for the old activity animation to be done before showing the new one?

    if (Application::globalQuitEnabled)
        Application::gloablQuitIdentifier = activity->registerExitAction();

    if (Application::globalFPSToggleEnabled)
        Application::gloablFPSToggleIdentifier = Application::registerFPSToggleAction(activity);

    // Fade out animation
    if (fadeOut)
    {
        activity->setInFadeAnimation(true); // set the new activity translucent until the fade out animation is done playing

        // Animate the new activity directly
        if (!wait)
        {
            activity->show([] {
                Application::unblockInputs();
            },
                true, activity->getShowAnimationDuration(animation));
        }

        last->hide([animation, wait, activity] {
            activity->setInFadeAnimation(false);

            // Animate the new activity once the old one
            // has ended its animation
            if (wait)
                activity->show([] { Application::unblockInputs(); }, true, activity->getShowAnimationDuration(animation));
        },
            true, last->getShowAnimationDuration(animation));
    }

    activity->resizeToFitWindow();

    activity->hide([] {}, false, NULL);
    if (!fadeOut)
        activity->show([] { Application::unblockInputs(); }, true, activity->getShowAnimationDuration(animation));

    // Focus
    if (Application::activitiesStack.size() > 0 && Application::currentFocus != nullptr)
    {
        Logger::debug("Pushing {} to the focus stack", Application::currentFocus->describe());
        Application::focusStack.push_back(Application::currentFocus);
    }

    // Layout and prepare activity
    activity->willAppear(true);
    Application::giveFocus(activity->getDefaultFocus());

    // And push it
    Application::activitiesStack.push_back(activity);
}

void Application::clear()
{
    for (Activity* activity : Application::activitiesStack)
    {
        activity->willDisappear(true);
        delete activity;
    }

    Application::activitiesStack.clear();
}

Theme Application::getTheme()
{
    if (Application::getThemeVariant() == ThemeVariant::LIGHT)
        return getLightTheme();
    else
        return getDarkTheme();
}

ThemeVariant Application::getThemeVariant()
{
    return Application::platform->getThemeVariant();
}

std::string Application::getLocale()
{
    return Application::getPlatform()->getLocale();
}

void Application::addToFreeQueue(View* view)
{
    deletionPool.push_back(view);
}

void Application::tryDeinitFirstResponder(View* view)
{
    if (!view)
        return;

    // Interrupt current gestures if presented
    for (int i = 0; i < currentTouchState.size(); i++)
    {
        if (currentTouchState[i].view == view)
        {
            currentTouchState[i].view->interruptGestures(false);
            currentTouchState[i].view = nullptr;
        }
    }

    if (currentMouseState.view == view)
    {
        currentMouseState.view->interruptGestures(false);
        currentMouseState.view = nullptr;
    }
}

bool Application::loadFontFromFile(std::string fontName, std::string filePath)
{
    int handle = nvgCreateFont(Application::getNVGContext(), fontName.c_str(), filePath.c_str());

    if (handle == FONT_INVALID)
    {
        Logger::warning("Could not load the font \"{}\"", fontName);
        return false;
    }

    Application::fontStash[fontName] = handle;
    return true;
}

bool Application::loadFontFromMemory(std::string fontName, void* address, size_t size, bool freeData)
{
    int handle = nvgCreateFontMem(Application::getNVGContext(), fontName.c_str(), (unsigned char*)address, size, freeData);

    if (handle == FONT_INVALID)
    {
        Logger::warning("Could not load the font \"{}\"", fontName);
        return false;
    }

    Application::fontStash[fontName] = handle;
    return true;
}

void Application::crash(std::string text)
{
    // To be implemented
}

void Application::blockInputs(bool muteSounds)
{
    Application::muteSounds |= muteSounds;
    Application::blockInputsTokens += 1;
    getGlobalHintsUpdateEvent()->fire();
    Logger::debug("Adding an inputs block token (tokens={})", Application::blockInputsTokens);
}

void Application::unblockInputs()
{
    Application::blockInputsTokens -= 1;

    if (Application::blockInputsTokens <= 0)
        muteSounds = false;

    getGlobalHintsUpdateEvent()->fire();
    Logger::debug("Removing an inputs block token (tokens={})", Application::blockInputsTokens);
}

bool Application::isInputBlocks()
{
    return Application::blockInputsTokens > 0;
}

void Application::setSwapInputKeys(bool swap)
{
    swapInputKeys = swap;
    getGlobalHintsUpdateEvent()->fire();
}

NVGcontext* Application::getNVGContext()
{
    return Application::platform->getVideoContext()->getNVGContext();
}

void Application::setCommonFooter(std::string footer)
{
    Application::commonFooter = footer;
}

std::string* Application::getCommonFooter()
{
    return &Application::commonFooter;
}

void Application::onWindowResized(int width, int height)
{
    Application::windowWidth  = width;
    Application::windowHeight = height;

    // Rescale UI
    Application::windowScale = (float)width / (float)ORIGINAL_WINDOW_WIDTH;

    float contentHeight = ((float)height / (Application::windowScale * (float)ORIGINAL_WINDOW_HEIGHT)) * (float)ORIGINAL_WINDOW_HEIGHT;

    Application::contentWidth  = ORIGINAL_WINDOW_WIDTH;
    Application::contentHeight = (unsigned)roundf(contentHeight);

    Logger::info("Window size changed to {}x{}", width, height);
    Logger::info("New scale factor is {}", Application::windowScale);

    // Trigger a layout
    Logger::debug("Layout triggered");

    for (Activity* activity : Application::activitiesStack)
        activity->onWindowSizeChanged();
}

std::string Application::getTitle()
{
    return Application::title;
}

GenericEvent* Application::getGlobalFocusChangeEvent()
{
    return &Application::globalFocusChangeEvent;
}

VoidEvent* Application::getGlobalHintsUpdateEvent()
{
    return &Application::globalHintsUpdateEvent;
}

Event<InputType>* Application::getGlobalInputTypeChangeEvent()
{
    return &Application::globalInputTypeChangeEvent;
}

VoidEvent* Application::getRunLoopEvent()
{
    return &Application::runLoopEvent;
}

int Application::getFont(std::string fontName)
{
    if (Application::fontStash.count(fontName) == 0)
        return FONT_INVALID;

    return Application::fontStash[fontName];
}

bool Application::XMLViewsRegisterContains(std::string name)
{
    return Application::xmlViewsRegister.count(name) > 0;
}

XMLViewCreator Application::getXMLViewCreator(std::string name)
{
    return Application::xmlViewsRegister[name];
}

void Application::registerBuiltInXMLViews()
{
    Application::registerXMLView("brls:Box", Box::create);
    Application::registerXMLView("brls:Rectangle", Rectangle::create);
    Application::registerXMLView("brls:AppletFrame", AppletFrame::create);
    Application::registerXMLView("brls:Label", Label::create);
    Application::registerXMLView("brls:TabFrame", TabFrame::create);
    Application::registerXMLView("brls:Sidebar", Sidebar::create);
    Application::registerXMLView("brls:Header", Header::create);
    Application::registerXMLView("brls:ScrollingFrame", ScrollingFrame::create);
    Application::registerXMLView("brls:RecyclerFrame", RecyclerFrame::create);
    Application::registerXMLView("brls:Image", Image::create);
    Application::registerXMLView("brls:Padding", Padding::create);
    Application::registerXMLView("brls:Button", Button::create);
    Application::registerXMLView("brls:CheckBox", CheckBox::create);
    Application::registerXMLView("brls:Hints", Hints::create);
    Application::registerXMLView("brls:Slider", Slider::create);
    Application::registerXMLView("brls:BottomBar", BottomBar::create);
    Application::registerXMLView("brls:ProgressSpinner", ProgressSpinner::create);

    // Cells
    Application::registerXMLView("brls:DetailCell", DetailCell::create);
    Application::registerXMLView("brls:RadioCell", RadioCell::create);
    Application::registerXMLView("brls:BooleanCell", BooleanCell::create);
    Application::registerXMLView("brls:SelectorCell", SelectorCell::create);
    Application::registerXMLView("brls:InputCell", InputCell::create);
    Application::registerXMLView("brls:InputNumericCell", InputNumericCell::create);

    // Widgets
    Application::registerXMLView("brls:Battery", BatteryWidget::create);
    Application::registerXMLView("brls:Wireless", WirelessWidget::create);
}

void Application::registerXMLView(std::string name, XMLViewCreator creator)
{
    Application::xmlViewsRegister[name] = creator;
}

} // namespace brls<|MERGE_RESOLUTION|>--- conflicted
+++ resolved
@@ -324,14 +324,10 @@
 
     // Render
     Application::frame();
-<<<<<<< HEAD
     
     // Run sync functions
     Threading::performSyncTasks();
     
-=======
-
->>>>>>> 9799f3b2
     // Trigger RunLoop subscribers
     runLoopEvent.fire();
     getPlatform()->getInputManager()->freeOnRunloop();
