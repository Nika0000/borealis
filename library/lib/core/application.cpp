/*
    Copyright 2019-2020 natinusala
    Copyright 2019 p-sam
    Copyright 2020 WerWolv

    Licensed under the Apache License, Version 2.0 (the "License");
    you may not use this file except in compliance with the License.
    You may obtain a copy of the License at

        http://www.apache.org/licenses/LICENSE-2.0

    Unless required by applicable law or agreed to in writing, software
    distributed under the License is distributed on an "AS IS" BASIS,
    WITHOUT WARRANTIES OR CONDITIONS OF ANY KIND, either express or implied.
    See the License for the specific language governing permissions and
    limitations under the License.
*/

#include <stdio.h>
#include <stdlib.h>
#include <yoga/event/event.h>

#include <algorithm>
#include <borealis/core/application.hpp>
#include <borealis/core/font.hpp>
#include <borealis/core/i18n.hpp>
#include <borealis/core/time.hpp>
#include <borealis/core/util.hpp>
#include <borealis/views/button.hpp>
#include <borealis/views/header.hpp>
#include <borealis/views/image.hpp>
#include <borealis/views/rectangle.hpp>
#include <borealis/views/sidebar.hpp>
#include <borealis/views/tab_frame.hpp>
#include <stdexcept>
#include <string>

#ifndef YG_ENABLE_EVENTS
#error Please enable Yoga events with the YG_ENABLE_EVENTS define
#endif

#include <chrono>
#include <set>
#include <thread>

// Constants used for scaling as well as
// creating a window of the right size on PC
constexpr uint32_t ORIGINAL_WINDOW_WIDTH  = 1280;
constexpr uint32_t ORIGINAL_WINDOW_HEIGHT = 720;

#define BUTTON_REPEAT_DELAY 15
#define BUTTON_REPEAT_CADENCY 5

using namespace brls::literals;

namespace brls
{

bool Application::init()
{
    // Init platform
    Application::platform = Platform::createPlatform();

    if (!Application::platform)
    {
        fatal("Did not find a valid platform");
        return false;
    }

    Logger::info("Using platform {}", platform->getName());

    // Init i18n
    loadTranslations();

    Application::inited = true;
    return true;
}

void Application::createWindow(std::string windowTitle)
{
    if (!Application::inited)
    {
        fatal("Please call brls::Application::init() before calling brls::Application::createWindow().");
        return;
    }

    // Create the actual window
    Application::getPlatform()->createWindow(windowTitle, ORIGINAL_WINDOW_WIDTH, ORIGINAL_WINDOW_HEIGHT);

    // Load most commonly used sounds
    AudioPlayer* audioPlayer = Application::getAudioPlayer();
    for (enum Sound sound : {
             SOUND_FOCUS_CHANGE,
             SOUND_FOCUS_ERROR,
             SOUND_CLICK,
         })
        audioPlayer->load(sound);

    // Init rng
    std::srand(std::time(nullptr));

    // Init managers
    // Application::notificationManager = new NotificationManager(); TODO: restore

    // Init static variables
    Application::currentFocus = nullptr;
    Application::title        = title;

    // Init yoga
    YGConfig* defaultConfig       = YGConfigGetDefault();
    defaultConfig->useWebDefaults = true;

    yoga::Event::subscribe([](const YGNode& node, yoga::Event::Type eventType, yoga::Event::Data eventData) {
        View* view = (View*)node.getContext();

        if (!view)
            return;

        if (eventType == yoga::Event::NodeLayout)
            view->onLayout();
    });

    // Load fonts and setup fallbacks
    Application::platform->getFontLoader()->loadFonts();

    int regular = Application::getFont(FONT_REGULAR);
    if (regular != FONT_INVALID)
    {
        NVGcontext* vg = Application::getNVGContext();

        // Switch icons
        int switchIcons = Application::getFont(FONT_SWITCH_ICONS);
        if (switchIcons != FONT_INVALID)
            nvgAddFallbackFontId(vg, regular, switchIcons);
        else
            Logger::warning("Switch icons font was not loaded, icons will not be displayed");

        // Material icons
        int materialIcons = Application::getFont(FONT_MATERIAL_ICONS);
        if (materialIcons != FONT_INVALID)
            nvgAddFallbackFontId(vg, regular, materialIcons);
        else
            Logger::warning("Material icons font was not loaded, icons will not be displayed");
    }
    else
    {
        Logger::warning("Regular font was not loaded, there will be no text displayed in the app");
    }

    // Register built-in XML views
    Application::registerBuiltInXMLViews();
}

bool Application::mainLoop()
{
    static ControllerState oldControllerState = {};

    // Main loop callback
    if (!Application::platform->mainLoopIteration() || Application::quitRequested)
    {
        Application::exit();
        return false;
    }

<<<<<<< HEAD
    // Touch
    InputManager* inputManager = Application::platform->getInputManager();
    inputManager->updateTouchState(&Application::touchState);

    switch (Application::touchState.state)
    {
    case TouchEvent::START:
        Logger::debug("Touched at X: " + std::to_string(Application::touchState.x) + ", Y: " + std::to_string(Application::touchState.y));
        Application::focusTouchMode = true;
        Application::firstResponder = Application::activitiesStack[Application::activitiesStack.size() - 1]
            ->getContentView()->hitTest(Application::touchState.x, Application::touchState.y);
        break;
    case TouchEvent::NONE:
        Application::firstResponder = nullptr;
        break;
    }

    if (Application::firstResponder) 
    {
        if (Application::firstResponder->gestureRecognizerRequest(Application::touchState))
        {
            // Play touch sound with random pitch
            float pitch = (rand() % 10) / 10.0f + 1.0f;
            Application::getAudioPlayer()->play(SOUND_TOUCH, pitch);
        }
    }

    // Input
    inputManager->updateControllerState(&Application::controllerState);
=======
    // Input
    ControllerState controllerState = {};

    InputManager* inputManager = Application::platform->getInputManager();
    inputManager->updateControllerState(&controllerState);
>>>>>>> 5e63940e

    // Trigger controller events
    // TODO: Translate axis events to dpad events here

    bool anyButtonPressed           = false;
    bool repeating                  = false;
    static Time buttonPressTime     = 0;
    static int repeatingButtonTimer = 0;

    for (int i = 0; i < _BUTTON_MAX; i++)
    {
        if (controllerState.buttons[i])
        {
            anyButtonPressed = true;
            repeating        = (repeatingButtonTimer > BUTTON_REPEAT_DELAY && repeatingButtonTimer % BUTTON_REPEAT_CADENCY == 0);

            if (!oldControllerState.buttons[i] || repeating)
                Application::onControllerButtonPressed((enum ControllerButton)i, repeating);
        }

        if (controllerState.buttons[i] != oldControllerState.buttons[i])
            buttonPressTime = repeatingButtonTimer = 0;
    }

    if (anyButtonPressed && getCPUTimeUsec() - buttonPressTime > 1000)
    {
        buttonPressTime = getCPUTimeUsec();
        repeatingButtonTimer++; // Increased once every ~1ms
    }

    oldControllerState = controllerState;

    // Animations
    updateHighlightAnimation();
    Ticking::updateTickings();

    // Render
    Application::frame();

    return true;
}

Platform* Application::getPlatform()
{
    return Application::platform;
}

AudioPlayer* Application::getAudioPlayer()
{
    return Application::platform->getAudioPlayer();
}

void Application::quit()
{
    Application::quitRequested = true;
}

void Application::navigate(FocusDirection direction)
{
    if (Application::dismissTouchMode())
        return;
    
    View* currentFocus = Application::currentFocus;

    // Do nothing if there is no current focus
    if (!currentFocus)
        return;

    View* nextFocus = nullptr;

    // Handle custom navigation routes
    // By View ptr
    if (currentFocus->hasCustomNavigationRouteByPtr(direction))
    {
        nextFocus = currentFocus->getCustomNavigationRoutePtr(direction);

        if (!nextFocus)
            Logger::warning("Tried to follow a navigation route that leads to a nullptr view! (from=\"" + currentFocus->describe() + "\", direction=" + std::to_string((int)direction) + ")");
    }
    // By ID
    else if (currentFocus->hasCustomNavigationRouteById(direction))
    {
        std::string id = currentFocus->getCustomNavigationRouteId(direction);
        nextFocus      = currentFocus->getNearestView(id);

        if (!nextFocus)
            Logger::warning("Tried to follow a navigation route that leads to an unknown view ID! (from=\"" + currentFocus->describe() + "\", direction=" + std::to_string((int)direction) + ", targetId=\"" + id + "\")");
    }
    // Do nothing if current focus doesn't have a parent
    // (in which case there is nothing to traverse)
    else if (currentFocus->hasParent())
    {
        // Get next view to focus by traversing the views tree upwards
        nextFocus = currentFocus->getParent()->getNextFocus(direction, currentFocus);

        while (!nextFocus) // stop when we find a view to focus
        {
            if (!currentFocus->hasParent() || !currentFocus->getParent()->hasParent()) // stop when we reach the root of the tree
                break;

            currentFocus = currentFocus->getParent();
            nextFocus    = currentFocus->getParent()->getNextFocus(direction, currentFocus);
        }
    }

    // No view to focus at the end of the traversal: wiggle and return
    if (!nextFocus)
    {
        Application::getAudioPlayer()->play(SOUND_FOCUS_ERROR);
        Application::currentFocus->shakeHighlight(direction);
        return;
    }

    // Otherwise play sound give it focus
    enum Sound focusSound = nextFocus->getFocusSound();
    Application::getAudioPlayer()->play(focusSound);
    Application::giveFocus(nextFocus);
}

void Application::onControllerButtonPressed(enum ControllerButton button, bool repeating)
{
    if (Application::blockInputsTokens != 0)
    {
        Logger::debug("{} button press blocked (tokens={})", button, Application::blockInputsTokens);
        return;
    }

    if (repeating && Application::repetitionOldFocus == Application::currentFocus)
        return;

    Application::repetitionOldFocus = Application::currentFocus;
    
    // Actions
    if (Application::handleAction(button))
        return;

    // Navigation
    // Only navigate if the button hasn't been consumed by an action
    // (allows overriding DPAD buttons using actions)
    switch (button)
    {
        case BUTTON_DOWN:
            Application::navigate(FocusDirection::DOWN);
            break;
        case BUTTON_UP:
            Application::navigate(FocusDirection::UP);
            break;
        case BUTTON_LEFT:
            Application::navigate(FocusDirection::LEFT);
            break;
        case BUTTON_RIGHT:
            Application::navigate(FocusDirection::RIGHT);
            break;
        default:
            break;
    }
}

bool Application::dismissTouchMode()
{
    if (Application::focusTouchMode) {
        Application::focusTouchMode = false;
        Application::currentFocus->onFocusGained();
        return true;
    }
    return false;
}

View* Application::getCurrentFocus()
{
    return Application::currentFocus;
}

bool Application::handleAction(char button)
{
    if (button == BUTTON_A &&
        Application::dismissTouchMode())
        return false;
    
    if (Application::activitiesStack.empty())
        return false;

    View* hintParent = Application::currentFocus;
    std::set<enum ControllerButton> consumedButtons;

    if (!hintParent)
        hintParent = Application::activitiesStack[Application::activitiesStack.size() - 1]->getContentView();

    while (hintParent)
    {
        for (auto& action : hintParent->getActions())
        {
            if (action.button != static_cast<enum ControllerButton>(button))
                continue;

            if (consumedButtons.find(action.button) != consumedButtons.end())
                continue;

            if (action.available)
            {
                
                if (action.actionListener(hintParent))
                {
                    if (button == BUTTON_A)
                        hintParent->playClickAnimation();

                    Application::getAudioPlayer()->play(action.sound);

                    consumedButtons.insert(action.button);
                }
            }
        }

        hintParent = hintParent->getParent();
    }

    // Only play the error sound if action is a click
    if (button == BUTTON_A && consumedButtons.empty())
        Application::getAudioPlayer()->play(SOUND_CLICK_ERROR);

    return !consumedButtons.empty();
}

void Application::frame()
{
    VideoContext* videoContext = Application::platform->getVideoContext();

    // Frame context
    FrameContext frameContext = FrameContext();

    frameContext.pixelRatio = (float)Application::windowWidth / (float)Application::windowHeight;
    frameContext.vg         = Application::getNVGContext();
    frameContext.fontStash  = &Application::fontStash;
    frameContext.theme      = Application::getTheme();

    // Begin frame and clear
    NVGcolor backgroundColor = frameContext.theme["brls/background"];
    videoContext->beginFrame();
    videoContext->clear(backgroundColor);

    if (Application::background)
        Application::background->preFrame();

    nvgBeginFrame(Application::getNVGContext(), Application::windowWidth, Application::windowHeight, frameContext.pixelRatio);
    nvgScale(Application::getNVGContext(), Application::windowScale, Application::windowScale);

    std::vector<View*> viewsToDraw;

    // Draw all activities in the stack
    // until we find one that's not translucent
    for (size_t i = 0; i < Application::activitiesStack.size(); i++)
    {
        Activity* activity = Application::activitiesStack[Application::activitiesStack.size() - 1 - i];

        View* view = activity->getContentView();
        if (view)
            viewsToDraw.push_back(view);

        if (!activity->isTranslucent())
            break;
    }

    if (Application::background)
        Application::background->frame(&frameContext);

    for (size_t i = 0; i < viewsToDraw.size(); i++)
    {
        View* view = viewsToDraw[viewsToDraw.size() - 1 - i];
        view->frame(&frameContext);
    }

    // Framerate counter
    /*if (Application::framerateCounter)
        Application::framerateCounter->frame(&frameContext); TODO: restore that */

    // Notifications
    // Application::notificationManager->frame(&frameContext); TODO: restore

    // End frame
    nvgResetTransform(Application::getNVGContext()); // scale
    nvgEndFrame(Application::getNVGContext());

    if (Application::background)
        Application::background->postFrame();

    Application::platform->getVideoContext()->endFrame();
}

void Application::exit()
{
    Logger::info("Exiting...");

    Application::clear();

    /*if (Application::framerateCounter)
        delete Application::framerateCounter; TODO: restore that*/

    // delete Application::notificationManager; TODO: restore
    delete Application::platform;
}

void Application::setDisplayFramerate(bool enabled)
{
    /*if (!Application::framerateCounter && enabled)
    {
        Logger::debug("Enabling framerate counter");
        Application::framerateCounter = new FramerateCounter();
        Application::resizeFramerateCounter();
    }
    else if (Application::framerateCounter && !enabled)
    {
        Logger::debug("Disabling framerate counter");
        delete Application::framerateCounter;
        Application::framerateCounter = nullptr;
    } TODO: restore that */
}

void Application::toggleFramerateDisplay()
{
    // Application::setDisplayFramerate(!Application::framerateCounter); TODO: restore that
}

void Application::resizeFramerateCounter()
{
    //     if (!Application::framerateCounter)
    //         return;

    //     Style* style                   = Application::getStyle();
    //     unsigned framerateCounterWidth = style->FramerateCounter.width;
    //     unsigned width                 = WINDOW_WIDTH;

    //     Application::framerateCounter->setBoundaries(
    //         width - framerateCounterWidth,
    //         0,
    //         framerateCounterWidth,
    //         style->FramerateCounter.height);
    //     Application::framerateCounter->invalidate(); TODO: restore that
}

void Application::resizeNotificationManager()
{
    //     Application::notificationManager->setBoundaries(0, 0, Application::contentWidth, Application::contentHeight);
    //     Application::notificationManager->invalidate(); TODO: restore that
}

void Application::notify(std::string text)
{
    //Application::notificationManager->notify(text); TODO: restore
}

/* NotificationManager* Application::getNotificationManager()
{
    return Application::notificationManager;
} TODO: restore */

void Application::giveFocus(View* view)
{
    View* oldFocus = Application::currentFocus;
    View* newFocus = view ? view->getDefaultFocus() : nullptr;

    if (oldFocus != newFocus)
    {
        if (oldFocus)
            oldFocus->onFocusLost();

        Application::currentFocus = newFocus;
        Application::globalFocusChangeEvent.fire(newFocus);

        if (newFocus)
        {
            newFocus->onFocusGained();
            Logger::debug("Giving focus to {}", newFocus->describe());
        }
    }
}

void Application::popActivity(TransitionAnimation animation, std::function<void(void)> cb)
{
    if (Application::activitiesStack.size() <= 1) // never pop the first activity
        return;

    Application::blockInputs();

    Activity* last = Application::activitiesStack[Application::activitiesStack.size() - 1];
    last->willDisappear(true);

    last->setInFadeAnimation(true);

    bool wait = animation == TransitionAnimation::FADE; // wait for the new activity animation to be done before showing the old one?

    // Hide animation (and show previous activity, if any)
    last->hide([last, animation, wait, cb] {
        last->setInFadeAnimation(false);
        Application::activitiesStack.pop_back();
        delete last;

        // Animate the old activity once the new one
        // has ended its animation
        if (Application::activitiesStack.size() > 0 && wait)
        {
            Activity* newLast = Application::activitiesStack[Application::activitiesStack.size() - 1];

            if (newLast->isHidden())
            {
                newLast->willAppear(false);
                newLast->show(cb, true, newLast->getShowAnimationDuration(animation));
            }
            else
            {
                cb();
            }
        }

        Application::unblockInputs();
    },
        true, last->getShowAnimationDuration(animation));

    // Animate the old activity immediately
    if (!wait && Application::activitiesStack.size() > 1)
    {
        Activity* toShow = Application::activitiesStack[Application::activitiesStack.size() - 2];
        toShow->willAppear(false);
        toShow->show(cb, true, toShow->getShowAnimationDuration(animation));
    }

    // Focus
    if (Application::focusStack.size() > 0)
    {
        View* newFocus = Application::focusStack[Application::focusStack.size() - 1];

        Logger::debug("Giving focus to {}, and removing it from the focus stack", newFocus->describe());

        Application::giveFocus(newFocus);
        Application::focusStack.pop_back();
    }
}

// TODO: transition animation should be an attribute of the activity, not given when pushing
void Application::pushActivity(Activity* activity, TransitionAnimation animation)
{
    Application::blockInputs();

    // Create the activity content view
    activity->setContentView(activity->createContentView());
    activity->onContentAvailable();

    // Call hide() on the previous activity in the stack if no
    // activities are translucent, then call show() once the animation ends
    Activity* last = nullptr;
    if (Application::activitiesStack.size() > 0)
        last = Application::activitiesStack[Application::activitiesStack.size() - 1];

    bool fadeOut = last && !last->isTranslucent() && !activity->isTranslucent(); // play the fade out animation?
    bool wait    = animation == TransitionAnimation::FADE; // wait for the old activity animation to be done before showing the new one?

    activity->registerAction("brls/hints/exit"_i18n, BUTTON_START, [](View* view) { Application::quit(); return true; });
    activity->registerAction(
        "FPS", BUTTON_BACK, [](View* view) { Application::toggleFramerateDisplay(); return true; }, true);

    // Fade out animation
    if (fadeOut)
    {
        activity->setInFadeAnimation(true); // set the new activity translucent until the fade out animation is done playing

        // Animate the new activity directly
        if (!wait)
        {
            activity->show([] {
                Application::unblockInputs();
            },
                true, activity->getShowAnimationDuration(animation));
        }

        last->hide([animation, wait] {
            Activity* newLast = Application::activitiesStack[Application::activitiesStack.size() - 1];
            newLast->setInFadeAnimation(false);

            // Animate the new activity once the old one
            // has ended its animation
            if (wait)
                newLast->show([] { Application::unblockInputs(); }, true, newLast->getShowAnimationDuration(animation));
        },
            true, last->getShowAnimationDuration(animation));
    }

    activity->resizeToFitWindow();

    if (!fadeOut)
        activity->show([] { Application::unblockInputs(); }, true, activity->getShowAnimationDuration(animation));
    else
        activity->setAlpha(0.0f);

    // Focus
    if (Application::activitiesStack.size() > 0 && Application::currentFocus != nullptr)
    {
        Logger::debug("Pushing {} to the focus stack", Application::currentFocus->describe());
        Application::focusStack.push_back(Application::currentFocus);
    }

    // Layout and prepare activity
    activity->willAppear(true);
    Application::giveFocus(activity->getDefaultFocus());

    // And push it
    Application::activitiesStack.push_back(activity);
}

void Application::clear()
{
    for (Activity* activity : Application::activitiesStack)
    {
        activity->willDisappear(true);
        delete activity;
    }

    Application::activitiesStack.clear();
}

Theme Application::getTheme()
{
    if (Application::getThemeVariant() == ThemeVariant::LIGHT)
        return getLightTheme();
    else
        return getDarkTheme();
}

ThemeVariant Application::getThemeVariant()
{
    return Application::platform->getThemeVariant();
}

std::string Application::getLocale()
{
    return Application::getPlatform()->getLocale();
}

bool Application::loadFontFromFile(std::string fontName, std::string filePath)
{
    int handle = nvgCreateFont(Application::getNVGContext(), fontName.c_str(), filePath.c_str());

    if (handle == FONT_INVALID)
    {
        Logger::warning("Could not load the font \"{}\"", fontName);
        return false;
    }

    Application::fontStash[fontName] = handle;
    return true;
}

bool Application::loadFontFromMemory(std::string fontName, void* address, size_t size, bool freeData)
{
    int handle = nvgCreateFontMem(Application::getNVGContext(), fontName.c_str(), (unsigned char*)address, size, freeData);

    if (handle == FONT_INVALID)
    {
        Logger::warning("Could not load the font \"{}\"", fontName);
        return false;
    }

    Application::fontStash[fontName] = handle;
    return true;
}

void Application::crash(std::string text)
{
    /* CrashFrame* crashFrame = new CrashFrame(text);
    Application::pushView(crashFrame); TODO: restore */
}

void Application::blockInputs()
{
    Application::blockInputsTokens += 1;
    Logger::debug("Adding an inputs block token (tokens={})", Application::blockInputsTokens);
}

void Application::unblockInputs()
{
    if (Application::blockInputsTokens > 0)
        Application::blockInputsTokens -= 1;

    Logger::debug("Removing an inputs block token (tokens={})", Application::blockInputsTokens);
}

NVGcontext* Application::getNVGContext()
{
    return Application::platform->getVideoContext()->getNVGContext();
}

void Application::setCommonFooter(std::string footer)
{
    Application::commonFooter = footer;
}

std::string* Application::getCommonFooter()
{
    return &Application::commonFooter;
}

void Application::onWindowResized(int width, int height)
{
    Application::windowWidth  = width;
    Application::windowHeight = height;

    // Rescale UI
    Application::windowScale = (float)width / (float)ORIGINAL_WINDOW_WIDTH;

    float contentHeight = ((float)height / (Application::windowScale * (float)ORIGINAL_WINDOW_HEIGHT)) * (float)ORIGINAL_WINDOW_HEIGHT;

    Application::contentWidth  = ORIGINAL_WINDOW_WIDTH;
    Application::contentHeight = (unsigned)roundf(contentHeight);

    Logger::info("Window size changed to {}x{}", width, height);
    Logger::info("New scale factor is {}", Application::windowScale);

    // Trigger a layout
    Logger::debug("Layout triggered");

    for (Activity* activity : Application::activitiesStack)
        activity->onWindowSizeChanged();

    // if (Application::background)
    // {
    //     Application::background->setBoundaries(
    //         0,
    //         0,
    //         Application::contentWidth,
    //         Application::contentHeight);

    //     Application::background->invalidate();
    //     Application::background->onWindowSizeChanged();
    // }

    Application::resizeNotificationManager();
    Application::resizeFramerateCounter();
}

/*FramerateCounter::FramerateCounter()
    : Label(LabelStyle::LIST_ITEM, "FPS: ---")
{
    this->setColor(nvgRGB(255, 255, 255));
    this->setVerticalAlign(NVG_ALIGN_MIDDLE);
    this->setHorizontalAlign(NVG_ALIGN_RIGHT);
    this->setBackground(ViewBackground::BACKDROP);

    this->lastSecond = getCPUTimeUsec() / 1000; TODO: restore that
}*/

/*void FramerateCounter::frame(FrameContext* ctx)
{
    // Update counter
    Time current = getCPUTimeUsec() / 1000;

    if (current - this->lastSecond >= 1000)
    {
        char fps[10];
        snprintf(fps, sizeof(fps), "FPS: %03d", this->frames);
        this->setText(std::string(fps));
        this->invalidate(); // update width for background

        this->frames     = 0;
        this->lastSecond = current;
    }

    this->frames++; TODO: restore that

    // Regular frame
    Label::frame(ctx); TODO: restore that
}*/

std::string Application::getTitle()
{
    return Application::title;
}

GenericEvent* Application::getGlobalFocusChangeEvent()
{
    return &Application::globalFocusChangeEvent;
}

VoidEvent* Application::getGlobalHintsUpdateEvent()
{
    return &Application::globalHintsUpdateEvent;
}

int Application::getFont(std::string fontName)
{
    if (Application::fontStash.count(fontName) == 0)
        return FONT_INVALID;

    return Application::fontStash[fontName];
}

// void Application::setBackground(Background* background)
// {
//     if (Application::background)
//     {
//         Application::background->willDisappear();
//         delete Application::background;
//     }

//     Application::background = background;

//     background->setBoundaries(0, 0, Application::contentWidth, Application::contentHeight);
//     background->invalidate();
//     background->willAppear(true);
// }

bool Application::XMLViewsRegisterContains(std::string name)
{
    return Application::xmlViewsRegister.count(name) > 0;
}

XMLViewCreator Application::getXMLViewCreator(std::string name)
{
    return Application::xmlViewsRegister[name];
}

void Application::registerBuiltInXMLViews()
{
    Application::registerXMLView("brls:Box", Box::create);
    Application::registerXMLView("brls:Rectangle", Rectangle::create);
    Application::registerXMLView("brls:AppletFrame", AppletFrame::create);
    Application::registerXMLView("brls:Label", Label::create);
    Application::registerXMLView("brls:TabFrame", TabFrame::create);
    Application::registerXMLView("brls:Sidebar", Sidebar::create);
    Application::registerXMLView("brls:Header", Header::create);
    Application::registerXMLView("brls:ScrollingFrame", ScrollingFrame::create);
    Application::registerXMLView("brls:Image", Image::create);
    Application::registerXMLView("brls:Padding", Padding::create);
    Application::registerXMLView("brls:Button", Button::create);
}

void Application::registerXMLView(std::string name, XMLViewCreator creator)
{
    Application::xmlViewsRegister[name] = creator;
}

} // namespace brls<|MERGE_RESOLUTION|>--- conflicted
+++ resolved
@@ -2,6 +2,7 @@
     Copyright 2019-2020 natinusala
     Copyright 2019 p-sam
     Copyright 2020 WerWolv
+    Copyright 2021 XITRIX
 
     Licensed under the Apache License, Version 2.0 (the "License");
     you may not use this file except in compliance with the License.
@@ -162,43 +163,38 @@
         return false;
     }
 
-<<<<<<< HEAD
-    // Touch
+    // Input
+    ControllerState controllerState = {};
+    TouchState touchState = {};
+
     InputManager* inputManager = Application::platform->getInputManager();
-    inputManager->updateTouchState(&Application::touchState);
-
-    switch (Application::touchState.state)
+    inputManager->updateTouchState(&touchState);
+    inputManager->updateControllerState(&controllerState);
+    
+    // Touch controller events
+    switch (touchState.state)
     {
     case TouchEvent::START:
-        Logger::debug("Touched at X: " + std::to_string(Application::touchState.x) + ", Y: " + std::to_string(Application::touchState.y));
+        Logger::debug("Touched at X: " + std::to_string(touchState.x) + ", Y: " + std::to_string(touchState.y));
         Application::focusTouchMode = true;
         Application::firstResponder = Application::activitiesStack[Application::activitiesStack.size() - 1]
-            ->getContentView()->hitTest(Application::touchState.x, Application::touchState.y);
+            ->getContentView()->hitTest(touchState.x, touchState.y);
         break;
     case TouchEvent::NONE:
         Application::firstResponder = nullptr;
         break;
-    }
-
-    if (Application::firstResponder) 
-    {
-        if (Application::firstResponder->gestureRecognizerRequest(Application::touchState))
+    default: break;
+    }
+
+    if (Application::firstResponder)
+    {
+        if (Application::firstResponder->gestureRecognizerRequest(touchState))
         {
             // Play touch sound with random pitch
             float pitch = (rand() % 10) / 10.0f + 1.0f;
             Application::getAudioPlayer()->play(SOUND_TOUCH, pitch);
         }
     }
-
-    // Input
-    inputManager->updateControllerState(&Application::controllerState);
-=======
-    // Input
-    ControllerState controllerState = {};
-
-    InputManager* inputManager = Application::platform->getInputManager();
-    inputManager->updateControllerState(&controllerState);
->>>>>>> 5e63940e
 
     // Trigger controller events
     // TODO: Translate axis events to dpad events here
