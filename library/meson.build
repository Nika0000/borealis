dep_glfw3 = dependency('glfw3', version : '>=3.3')
dep_glm   = dependency('glm', version : '>=0.9.8')

borealis_files = files(
    'lib/core/logger.cpp',
    'lib/core/animations.cpp',
    'lib/core/application.cpp',
    'lib/core/i18n.cpp',
    'lib/core/theme.cpp',
    'lib/core/style.cpp',
    'lib/core/activity.cpp',
    'lib/core/task_manager.cpp',
    'lib/core/repeating_task.cpp',
    'lib/core/platform.cpp',
    'lib/core/font.cpp',
    'lib/core/util.cpp',

    'lib/touch/tap_gesture_recognizer.cpp',
    'lib/touch/pan_gesture_recognizer.cpp',

    'lib/platforms/glfw/glfw_platform.cpp',
    'lib/platforms/glfw/glfw_video.cpp',
    'lib/platforms/glfw/glfw_input.cpp',
<<<<<<< HEAD
    'lib/platforms/glfw/glfw_touch.cpp',
=======
    'lib/platforms/glfw/glfw_font.cpp',
>>>>>>> 323126ea

    'lib/platforms/switch/swkbd.cpp',  # TODO: remove it from build.meson, it's switch only

    'lib/views/view.cpp',
    'lib/views/box.cpp',
    'lib/views/scrolling_frame.cpp',
    'lib/views/applet_frame.cpp',
    'lib/views/tab_frame.cpp',
    'lib/views/rectangle.cpp',
    'lib/views/sidebar.cpp',
    'lib/views/label.cpp',
    'lib/views/button.cpp',
    'lib/views/image.cpp',
    'lib/views/header.cpp',

    'lib/extern/glad/glad.c',
    'lib/extern/nanovg-gl/nanovg.c',
    'lib/extern/tinyxml2/tinyxml2.cpp',

    'lib/extern/fmt/src/format.cc',
    'lib/extern/fmt/src/os.cc',

    'lib/extern/libretro-common/compat/compat_strl.c',
    'lib/extern/libretro-common/features/features_cpu.c',
    'lib/extern/libretro-common/encodings/encoding_utf.c',

    'lib/extern/yoga/src/yoga/event/event.cpp',
    'lib/extern/yoga/src/yoga/log.cpp',
    'lib/extern/yoga/src/yoga/Utils.cpp',
    'lib/extern/yoga/src/yoga/YGConfig.cpp',
    'lib/extern/yoga/src/yoga/YGEnums.cpp',
    'lib/extern/yoga/src/yoga/YGLayout.cpp',
    'lib/extern/yoga/src/yoga/YGNode.cpp',
    'lib/extern/yoga/src/yoga/YGStyle.cpp',
    'lib/extern/yoga/src/yoga/YGValue.cpp',
    'lib/extern/yoga/src/yoga/Yoga.cpp',
)

borealis_include = include_directories(
    'include',
    'lib/extern/fmt/include',
    'include/borealis/extern',
    'include/borealis/extern/tinyxml2',
    'include/borealis/extern/nanovg-gl',
    'lib/extern/yoga/src',
)

borealis_dependencies = [ dep_glfw3, dep_glm, ]
borealis_cpp_args = [ '-DYG_ENABLE_EVENTS', '-D__GLFW__', ]<|MERGE_RESOLUTION|>--- conflicted
+++ resolved
@@ -21,11 +21,8 @@
     'lib/platforms/glfw/glfw_platform.cpp',
     'lib/platforms/glfw/glfw_video.cpp',
     'lib/platforms/glfw/glfw_input.cpp',
-<<<<<<< HEAD
     'lib/platforms/glfw/glfw_touch.cpp',
-=======
     'lib/platforms/glfw/glfw_font.cpp',
->>>>>>> 323126ea
 
     'lib/platforms/switch/swkbd.cpp',  # TODO: remove it from build.meson, it's switch only
 
